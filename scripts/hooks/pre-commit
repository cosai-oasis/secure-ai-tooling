#!/bin/bash

# =============================================================================
# Git Pre-commit Hook for Risk-Map Validation
# =============================================================================
# This hook validates:
# - component edge consistency
# - control-risk cross-reference integrity
# - YAML schema compliance
# - generates SVG files from Mermaid diagrams
# 
# Manual Installation: 
#   Save as .git/hooks/pre-commit and chmod +x .git/hooks/pre-commit
#
# Behavior:
#   - Validates only staged files by default
#   - If... 
#        - riskmap.schema.json changes, validates YAML schema compliance for 
#          all files
#        - components.yaml changes, generates a new component graph at
#          ./risk-map/docs/risk-map-graph.md and adds it to the staged files
#        - components.yaml or controls.yaml changes, generates a new control graph at
#          ./risk-map/docs/controls-graph.md and adds it to the staged files
<<<<<<< HEAD
=======
#        - components.yaml, controls.yaml, or risks.yaml changes, generates a new
#          control-to-risk graph at ./risk-map/docs/controls-to-risk-graph.md
#        - .mmd/.mermaid files change, generates corresponding SVG files in
#          ./risk-map/svg/ and adds them to the staged files
>>>>>>> e01c4827
#   - Use --force/-f to run all validations against all files regardless of
#     staging status. NOTE: --force will not generate new graphs
#   - See ./git/hooks/validate_riskmap.py for manual graph generation
#        
# =============================================================================

# =============================================================================
# Configuration and Constants
# =============================================================================

# Base URI for schema resolution - must be absolute file:// path
BASE_URI="file://$(pwd)/risk-map/schemas/"

# Directory paths for YAML files and schemas
YAML_BASE_DIR="risk-map/yaml"
SCHEMA_BASE_DIR="risk-map/schemas"

# Suffix for schema files
SCHEMA_SUFFIX=".schema.json"

# List of YAML|schema files to validate without extensions
SOURCE_FILES=("controls" "components" "personas" "risks" "self-assessment" "mermaid-styles")
<<<<<<< HEAD
=======

# Path to Chrome, Chromium, Chrome for testing...
#CHROMIUM_PATH="/ms-playwright/chromium_headless_shell-1187/chrome-linux/headless_shell"
CHROMIUM_PATH=MUST_BE_SET

>>>>>>> e01c4827

# =============================================================================
# Global Variables and Flags
# =============================================================================

# Flag to force validation of all files (0=false, 1=true)
FORCE_VALIDATE=0

# Arguments to pass to edge/reference validators ("" or "--force")
EDGE_ARGS=""

# Variable to track if any validation failed (0=all passed, 1=some failed)
VALIDATION_FAILED=0

# =============================================================================
# Dependency Checks
# =============================================================================

# Ensure check-jsonschema is installed before proceeding
if ! command -v check-jsonschema &> /dev/null; then
    echo "Error: check-jsonschema is not installed. Install with: pip install check-jsonschema"
    exit 1
fi

# =============================================================================
# Core Schema Validation Functions
# =============================================================================

# Validates a single YAML file against its corresponding JSON schema
# Args:
#   $1 - target: filename without extension (e.g., "controls")
#   $2 - error_type: optional custom error message
check_schema() {
    local target="$1"
    local error_type="$2"

    # Construct file paths
    local schema_file="${SCHEMA_BASE_DIR}/${target}${SCHEMA_SUFFIX}"
    local yaml_file="${YAML_BASE_DIR}/${target}.yaml"

    echo "Validating $yaml_file against $schema_file..."
    
    # Run validation and capture exit code
    if ! check-jsonschema --base-uri "$BASE_URI" --schemafile "${schema_file}" "${yaml_file}" > /dev/null ; then
        # Handle validation failure
        if [[ -n "$error_type" ]]; then
            echo "$error_type"
            return 1  # Return error but don't exit (for batch validation)
        else 
            echo "❌ Schema validation failed for ${target}.yaml"
            return 1   # Return error but don't exit 
        fi
    fi
    
    echo "✅ Schema validation passed for ${target}.yaml"
}

# Validates a YAML file only if it or its schema is staged for commit
# Args:
#   $1 - target: filename without extension
# Returns:
#   0 if validation passed or file not staged, 1 if validation failed
validate_if_staged() {
    local target=$1
    local yaml_file="${YAML_BASE_DIR}/${target}.yaml"
    local schema_file="${SCHEMA_BASE_DIR}/${target}${SCHEMA_SUFFIX}"

    # Check if either the YAML file or its schema is staged
    if git diff --cached --name-only | grep -q "${yaml_file}$\|${schema_file}$"; then
        check_schema "$target"

        return $?  # Return error if validation failed
    fi

    return 0  # No validation needed, file not staged   
}

# Validates all YAML files (used when riskmap.schema.json changes)
# This is necessary because riskmap.schema.json affects all YAML validations
# Returns:
#   0 if validation passed or file not staged, 1 if validation failed
validate_all_yaml() {
    echo "riskmap.schema.json changed - validating all YAML files..."
    local failed=0
    echo ${SOURCE_FILES[@]} 

    # Validate each existing YAML file
    for input_file in "${SOURCE_FILES[@]}"; do
        if [[ -f "${YAML_BASE_DIR}/${input_file}.yaml" ]]; then
            # Use custom error message for batch validation
            check_schema "$input_file" "❌ Schema validation for ${input_file}.yaml failed due to riskmap.schema.json changes"
            if [[ $? -ne 0 ]]; then
                failed=1  # Mark as failed but continue checking other files
            fi
        fi
    done

    # Exit with error if any validation failed
    if [[ $failed -ne 0 ]]; then
        return 1
    fi 

    echo "✅ All YAML files still valid after riskmap schema changes"
}

# =============================================================================
# Command Line Argument Parsing
# =============================================================================

# Parse command-line arguments for help and force options
case $1 in
    --help|-h)
        echo "Usage: pre-commit hook for validating risk-map tooling"
        echo "Validates only staged files unless riskmap.schema.json is modified or -f|--force , in which case all YAML files are validated."
        echo "----"
        echo "Options:"
        echo "  --help|-h       Show this help message and exit"
        echo "  --force|-f      Force validation of all risk-map files regardless of staging status"
        echo "----"
        echo "Validations performed:"
        echo "  - YAML schema validation"
        echo "  - Prettier formatting (risk-map/yaml/ files only)"
        echo "  - Ruff linting (Python files only)"
        echo "  - Component edge validation"
        echo "  - Control-to-risk reference validation"
        echo "  - Mermaid SVG generation (when .mmd/.mermaid files change)"
        echo ""
<<<<<<< HEAD
        echo "Graph generation:"
        echo "  - When components.yaml is staged, automatically generates ./risk-map/docs/risk-map-graph.md"
        echo "  - When components.yaml or controls.yaml is staged, automatically generates ./risk-map/docs/controls-graph.md"
        echo "  - Generated graphs are added to staged files for inclusion in commit"
        echo "  - Graph generation is skipped in --force mode"
        echo "  - Use .git/hooks/validate_risk_map.py for manual graph generation"
=======
        echo "Automatic generation:"
        echo "  - When components.yaml is staged, generates ./risk-map/docs/risk-map-graph.md"
        echo "  - When components.yaml or controls.yaml is staged, generates ./risk-map/docs/controls-graph.md"
        echo "  - When components.yaml, controls.yaml or risks.yaml is staged, generates ./risk-map/docs/controls-to-risk-graph.md"
        echo "  - When .mmd/.mermaid files are staged, generates corresponding SVG files in ./risk-map/svg/"
        echo "  - Generated files are added to staged files for inclusion in commit"
        echo "  - Automatic generation is skipped in --force"
        echo "  - Use .git/hooks/validate_riskmap.py for manual graph generation"
>>>>>>> e01c4827
        exit 0
        ;;
    --force|-f)
        echo "Force validating all risk-map files..."
        FORCE_VALIDATE=1
        EDGE_ARGS="--force"  # Pass force flag to sub-validators
esac

# =============================================================================
# Main Schema Validation Logic
# =============================================================================

echo "Running YAML schema validation..."

# If riskmap.schema.json is being modified, validate all YAML files
# This is necessary because this master schema affects all other validations
if git diff --cached --name-only | grep -q "schemas/riskmap\.schema\.json$" ; then
    validate_all_yaml
    if [[ $? -ne 0 ]]; then
        VALIDATION_FAILED=1  # Mark as failed but continue checking other files
    fi
fi

# Validate individual YAML files based on what's staged or force flag
failed=0
for each in "${SOURCE_FILES[@]}"; do
    if [[ $FORCE_VALIDATE -eq 1 ]]; then
        # Force mode: validate all files regardless of staging status
        check_schema "$each"
        failed=$?
    else
        # Normal mode: only validate if file is staged
        validate_if_staged "$each"
        failed=$?
    fi
    if [[ $failed -ne 0 ]]; then
        VALIDATION_FAILED=1  # Mark as failed but continue checking other files
    fi
done



# =============================================================================
# Prettier Formatting for YAML Files
# =============================================================================

# Formats YAML files in risk-map/yaml directory using prettier
# Args: none (uses global FORCE_VALIDATE and EDGE_ARGS flags)
# Behavior:
#   - Normal mode: formats only staged YAML files in risk-map/yaml/
#   - Force mode: formats all YAML files in risk-map/yaml/
format_yaml_files() {
    echo "🎨 Running prettier formatting on YAML files..."
    
    local files_to_format=()
    local formatting_failed=0
    
    if [[ $FORCE_VALIDATE -eq 1 ]]; then
        # Force mode: format all YAML files in risk-map/yaml/
        echo "   Force mode: formatting all YAML files in risk-map/yaml/"
        for file in risk-map/yaml/*.yaml; do
            if [[ -f "$file" ]]; then
                files_to_format+=("$file")
            fi
        done
    else
        # Normal mode: format only staged YAML files in risk-map/yaml/
        echo "   Normal mode: formatting staged YAML files in risk-map/yaml/"
        while IFS= read -r -d '' file; do
            # Only include files that are in risk-map/yaml/ directory
            if [[ "$file" == risk-map/yaml/*.yaml ]]; then
                files_to_format+=("$file")
            fi
        done < <(git diff --cached --name-only -z | grep -z '\.ya\?ml$')
    fi
    
    # Format files if any were found
    if [[ ${#files_to_format[@]} -gt 0 ]]; then
        echo "   Formatting ${#files_to_format[@]} YAML file(s)..."
        
        for file in "${files_to_format[@]}"; do
            echo "   Formatting $file..."
            if ! npx prettier --write "$file"; then
                echo "   ❌ Prettier formatting failed for $file"
                formatting_failed=1
            else
                echo "   ✅ Formatted $file"
                # Add formatted file back to staging area (only in normal mode)
                if [[ $FORCE_VALIDATE -eq 0 ]] && ! git add "$file"; then
                    echo "   ⚠️  Warning: Could not stage formatted file $file"
                fi
            fi
        done
        
        if [[ $formatting_failed -eq 0 ]]; then
            echo "   ✅ All YAML files formatted successfully"
        fi
    else
        echo "   No YAML files in risk-map/yaml/ to format"
    fi
    
    return $formatting_failed
}

# Run prettier formatting
format_yaml_files
if [[ $? -ne 0 ]]; then
    VALIDATION_FAILED=1
fi

# =============================================================================
# Ruff Linting for Python Files
# =============================================================================

# Runs ruff linting on Python files
# Args: none (uses global FORCE_VALIDATE flag)
# Behavior:
#   - Normal mode: lints only staged Python files
#   - Force mode: lints all Python files in the repository
run_ruff_check() {
    echo "🔍 Running ruff linting on Python files..."
    
    local ruff_failed=0
    local files_to_check=()
    
    if [[ $FORCE_VALIDATE -eq 1 ]]; then
        # Force mode: check all Python files
        echo "   Force mode: linting all Python files"
        if ! ruff check .; then
            echo "   ❌ Ruff linting failed"
            ruff_failed=1
        else
            echo "   ✅ All Python files passed ruff linting"
        fi
    else
        # Normal mode: check only staged Python files
        echo "   Normal mode: linting staged Python files"
        
        # Get staged Python files
        while IFS= read -r -d '' file; do
            if [[ -f "$file" ]]; then
                files_to_check+=("$file")
            fi
        done < <(git diff --cached --name-only -z | grep -z '\.py$')
        
        if [[ ${#files_to_check[@]} -gt 0 ]]; then
            echo "   Checking ${#files_to_check[@]} Python file(s)..."
            if ! ruff check "${files_to_check[@]}"; then
                echo "   ❌ Ruff linting failed for staged files"
                ruff_failed=1
            else
                echo "   ✅ All staged Python files passed ruff linting"
            fi
        else
            echo "   No staged Python files to check"
        fi
    fi
    
    return $ruff_failed
}

# Run ruff check
run_ruff_check
if [[ $? -ne 0 ]]; then
    VALIDATION_FAILED=1
fi

echo  # Add blank line for readability

# =============================================================================
# Component Edge Validation
# =============================================================================
echo "🔗 Running component edge validation..."

# Path to the component edge validation script
EDGE_VALIDATOR=".git/hooks/validate_riskmap.py"

# Check if validator exists before attempting to run it
if [[ ! -f "$EDGE_VALIDATOR" ]]; then
    echo "   Warning: Component edge validator not found at $EDGE_VALIDATOR"
    echo "   Skipping edge validation..."
else
    # Run the component edge validation with appropriate args based on passed flags
    if ! python3 "$EDGE_VALIDATOR" $EDGE_ARGS; then
        VALIDATION_FAILED=1 # Mark as failed if edge validation fails
    fi
fi

# =============================================================================
# Component Graph Generation (when components.yaml changes)
# =============================================================================

# Only generate component graph in normal mode (not --force) when components.yaml is staged
if [[ $FORCE_VALIDATE -eq 0 ]] && git diff --cached --name-only | grep -q "risk-map/yaml/components\.yaml$"; then
    echo "📊 Components.yaml changed - generating component relationship graph..."
    
    # Ensure docs directory exists
    mkdir -p risk-map/docs
    
    # Generate the graph using the validator script
    if python3 "$EDGE_VALIDATOR" --to-graph "./risk-map/docs/risk-map-graph.md" -m --quiet; then
        echo "   ✅ Graph generated at ./risk-map/docs/risk-map-graph.md"
        
<<<<<<< HEAD
        # Add the generated graph to staging area
        if git add "./risk-map/docs/risk-map-graph.md"; then
            echo "   ✅ Risk Map Graph added to staged files"
=======
        # Add the generated graph files to staging area
        if git add "./risk-map/docs/risk-map-graph.md" "./risk-map/docs/risk-map-graph.mermaid"; then
            echo "   ✅ Risk Map Graph files (.md and .mermaid) added to staged files"
>>>>>>> e01c4827
        else
            echo "   ⚠️  Warning: Could not stage generated graph files"
        fi
    else
        echo "   ❌ Risk Map Graph generation failed"
        VALIDATION_FAILED=1
    fi
fi

echo  # Add blank line for readability

# =============================================================================
# Control-to-Risk Reference Validation
# =============================================================================
echo "🔗 Running control-to-risk reference validation..."

# Path to the control-risk reference validation script
REF_VALIDATOR=".git/hooks/validate_control_risk_references.py"

# Check if validator exists before attempting to run it
if [[ ! -f "$REF_VALIDATOR" ]]; then
    echo "   Warning: Control-to-risk reference validator not found at $REF_VALIDATOR"
    echo "   Skipping reference validation..."
else
    # Run the control-risk reference validation
    # Uses same EDGE_ARGS since both validators support --force flag
    if ! python3 "$REF_VALIDATOR" $EDGE_ARGS; then
        VALIDATION_FAILED=1 # Mark as failed if reference validation fails
    fi
fi

echo  # Add blank line for readability

# =============================================================================
# Control Graph Generation (when components.yaml or controls.yaml changes)
# =============================================================================

# Only generate control graph in normal mode (not --force) when components.yaml or controls.yaml is staged
# Control graph depends on both files, so regenerate if either changes
if [[ $FORCE_VALIDATE -eq 0 ]] && git diff --cached --name-only | grep -q "risk-map/yaml/\(components\|controls\)\.yaml$"; then
    echo "📊 Components or controls changed - generating control-to-component graph..."

    # Ensure docs directory exists
    mkdir -p risk-map/docs

    # Generate the control graph using the validator script
<<<<<<< HEAD
    if python3 "$EDGE_VALIDATOR" --to-controls-graph "./risk-map/docs/controls-graph.md" --quiet; then
        echo "   ✅ Control graph generated at ./risk-map/docs/controls-graph.md"

        # Add the generated graph to staging area
        if git add "./risk-map/docs/controls-graph.md"; then
            echo "   ✅ Controls Graph added to staged files"
        else
            echo "   ⚠️  Warning: Could not stage generated control graph"
=======
    if python3 "$EDGE_VALIDATOR" --to-controls-graph "./risk-map/docs/controls-graph.md" -m --quiet; then
        echo "   ✅ Control graph generated at ./risk-map/docs/controls-graph.md"

        # Add the generated graph files to staging area
        if git add "./risk-map/docs/controls-graph.md" "./risk-map/docs/controls-graph.mermaid"; then
            echo "   ✅ Controls Graph files (.md and .mermaid) added to staged files"
        else
            echo "   ⚠️  Warning: Could not stage generated control graph files"
>>>>>>> e01c4827
        fi
    else
        echo "   ❌ Control Graph generation failed"
        VALIDATION_FAILED=1
    fi
fi

echo  # Add blank line for readability

<<<<<<< HEAD
=======
# =============================================================================
# SVG Generation from Mermaid Files
# =============================================================================

# Generates SVG files from Mermaid diagrams in risk-map/docs/
# Args: none (uses global FORCE_VALIDATE flag)
# Behavior:
#   - Normal mode: generates SVGs only for staged .mmd/.mermaid files
#   - Force mode: generates SVGs for all .mmd/.mermaid files
generate_mermaid_svgs() {
    echo "🎨 Running Mermaid SVG generation..."

    # Check prerequisites
    if [[ ! -d "./risk-map/svg" ]]; then
        echo "   ⚠️  Directory ./risk-map/svg does not exist - skipping SVG generation"
        return 0
    fi

    if ! command -v npx &> /dev/null; then
        echo "   ⚠️  npx command not found - skipping SVG generation"
        return 0
    fi

    if ! npx mmdc --version &> /dev/null; then
        echo "   ⚠️  Mermaid CLI not available - skipping SVG generation"
        echo "   💡 Install with: npm install -g @mermaid-js/mermaid-cli"
        return 0
    fi

    echo "   ✅ Prerequisites met - proceeding with SVG generation"

    local svg_failed=0
    local files_to_process=()
    local MERMAID_PATH="./risk-map/docs/"
    local SVGS_PATH="./risk-map/svg"
    local MERMAID_THEME="neutral"
    local MERMAID_BACKGROUND="transparent"

    # Create puppeteer config for stability
    local PUPPETEER_CONFIG_FILE=$(mktemp)

    # Build puppeteer config conditionally based on CHROMIUM_PATH
    if [[ -n "${CHROMIUM_PATH}" ]]; then
        echo '{
    "executablePath": "'"${CHROMIUM_PATH}"'",
    "args": ["--no-sandbox", "--disable-setuid-sandbox", "--disable-dev-shm-usage"]
}' > "${PUPPETEER_CONFIG_FILE}"
        echo "   Using Chromium at: ${CHROMIUM_PATH}"
    else
        echo '{
    "args": ["--no-sandbox", "--disable-setuid-sandbox", "--disable-dev-shm-usage"]
}' > "${PUPPETEER_CONFIG_FILE}"
        echo "   Using automatic Chrome detection"
    fi

    # Process only staged mermaid files (SVG generation doesn't run in force mode)
    echo "   Processing staged Mermaid files"
    while IFS= read -r -d '' file; do
        # Only include files that are in risk-map/docs/ directory
        if [[ "$file" == risk-map/docs/*.mmd ]] || [[ "$file" == risk-map/docs/*.mermaid ]]; then
            files_to_process+=("$file")
        fi
    done < <(git diff --cached --name-only -z | grep -z '\.\(mmd\|mermaid\)$')

    # Process files if any were found
    if [[ ${#files_to_process[@]} -gt 0 ]]; then
        echo "   Processing ${#files_to_process[@]} Mermaid file(s)..."

        for file in "${files_to_process[@]}"; do
            echo "   Converting $file..."

            # Generate SVG with same name but .svg extension
            local output_file="${SVGS_PATH}/$(basename "$file" | sed 's/\.[^.]*$/.svg/')"

            if npx mmdc -i "$file" -o "$output_file" -t "${MERMAID_THEME}" -b "${MERMAID_BACKGROUND}" -p "${PUPPETEER_CONFIG_FILE}"; then
                echo "   ✅ Generated SVG: $(basename "$output_file")"
                # Add generated SVG to staging area (only in normal mode)
                if [[ $FORCE_VALIDATE -eq 0 ]] && ! git add "$output_file"; then
                    echo "   ⚠️  Warning: Could not stage generated SVG $output_file"
                fi
            else
                echo "   ❌ Failed to convert $(basename "$file")"
                svg_failed=1
            fi
        done

        if [[ $svg_failed -eq 0 ]]; then
            echo "   ✅ All Mermaid files converted successfully"
        fi
    else
        echo "   No Mermaid files to process"
    fi

    # Clean up temp file
    rm -f "${PUPPETEER_CONFIG_FILE}"

    return $svg_failed
}

# Only run SVG generation when mermaid files change and not in force mode
if [[ $FORCE_VALIDATE -eq 0 ]] || git diff --cached --name-only | grep -q '\.\(mmd\|mermaid\)$'; then
    generate_mermaid_svgs
    if [[ $? -ne 0 ]]; then
        VALIDATION_FAILED=1
    fi
else
    echo "🎨 No Mermaid files changed - skipping SVG generation"
fi

echo  # Add blank line for readability

# =============================================================================
# Risk Graph Generation
# =============================================================================

# Only generate risk graph in normal mode (not --force) when components.yaml, controls.yaml or risks.yaml is staged
# Risk graph depends on all files, so regenerate if they change
if [[ $FORCE_VALIDATE -eq 0 ]] && git diff --cached --name-only | grep -q "risk-map/yaml/\(components\|controls\|risks\)\.yaml$"; then
    echo "📊 Components, controls, or risks changed - generating control-to-risk graph..."

    # Ensure docs directory exists
    mkdir -p risk-map/docs

    # Generate the control graph using the validator script
    if python3 "$EDGE_VALIDATOR" --to-risk-graph "./risk-map/docs/controls-to-risk-graph.md" -m --quiet; then
        echo "   ✅ Risk-to-Control graph generated at ./risk-map/docs/controls-to-risk-graph.md"

        # Add the generated graph files to staging area
        if git add "./risk-map/docs/controls-to-risk-graph.md" "./risk-map/docs/controls-to-risk-graph.mermaid"; then
            echo "   ✅ Risk-to-Control Graph files (.md and .mermaid) added to staged files"
        else
            echo "   ⚠️  Warning: Could not stage generated control graph files"
        fi
    else
        echo "   ❌ Risk-to-Controls Graph generation failed"
        VALIDATION_FAILED=1
    fi
fi

echo  # Add blank line for readability

>>>>>>> e01c4827
# Exit with error if any validation failed
if [[ $VALIDATION_FAILED -ne 0 ]]; then
    exit 1
fi 

# =============================================================================
# Success Summary
# =============================================================================
echo "🎉 All pre-commit validations passed!"
echo "   ✅ YAML schema validation"
echo "   ✅ Prettier formatting"
echo "   ✅ Ruff linting"
echo "   ✅ Component edge validation"
echo "   ✅ Control-to-risk reference validation"
echo "   ✅ Mermaid SVG generation"

# Check if component graph was generated and add to summary
if [[ $FORCE_VALIDATE -eq 0 ]] && git diff --cached --name-only | grep -q "risk-map/yaml/components\.yaml$"; then
    echo "   📊 Component Graph generated and staged"
fi

# Check if control graph was generated and add to summary
if [[ $FORCE_VALIDATE -eq 0 ]] && git diff --cached --name-only | grep -q "risk-map/yaml/\(components\|controls\)\.yaml$"; then
    echo "   📊 Control Graph generated and staged"
<<<<<<< HEAD
=======
fi

# Check if risk graph was generated and add to summary
if [[ $FORCE_VALIDATE -eq 0 ]] && git diff --cached --name-only | grep -q "risk-map/yaml/\(components\|controls\|risks\)\.yaml$"; then
    echo "   📊 Risk Graph generated and staged"
fi

# Check if SVGs were generated and add to summary
if [[ $FORCE_VALIDATE -eq 0 ]] && git diff --cached --name-only | grep -q '\.svg$'; then
    echo "   🎨 SVG files generated and staged"
>>>>>>> e01c4827
fi

echo "Ready to commit! 🚀"<|MERGE_RESOLUTION|>--- conflicted
+++ resolved
@@ -21,13 +21,10 @@
 #          ./risk-map/docs/risk-map-graph.md and adds it to the staged files
 #        - components.yaml or controls.yaml changes, generates a new control graph at
 #          ./risk-map/docs/controls-graph.md and adds it to the staged files
-<<<<<<< HEAD
-=======
 #        - components.yaml, controls.yaml, or risks.yaml changes, generates a new
 #          control-to-risk graph at ./risk-map/docs/controls-to-risk-graph.md
 #        - .mmd/.mermaid files change, generates corresponding SVG files in
 #          ./risk-map/svg/ and adds them to the staged files
->>>>>>> e01c4827
 #   - Use --force/-f to run all validations against all files regardless of
 #     staging status. NOTE: --force will not generate new graphs
 #   - See ./git/hooks/validate_riskmap.py for manual graph generation
@@ -50,14 +47,11 @@
 
 # List of YAML|schema files to validate without extensions
 SOURCE_FILES=("controls" "components" "personas" "risks" "self-assessment" "mermaid-styles")
-<<<<<<< HEAD
-=======
 
 # Path to Chrome, Chromium, Chrome for testing...
 #CHROMIUM_PATH="/ms-playwright/chromium_headless_shell-1187/chrome-linux/headless_shell"
 CHROMIUM_PATH=MUST_BE_SET
 
->>>>>>> e01c4827
 
 # =============================================================================
 # Global Variables and Flags
@@ -185,14 +179,6 @@
         echo "  - Control-to-risk reference validation"
         echo "  - Mermaid SVG generation (when .mmd/.mermaid files change)"
         echo ""
-<<<<<<< HEAD
-        echo "Graph generation:"
-        echo "  - When components.yaml is staged, automatically generates ./risk-map/docs/risk-map-graph.md"
-        echo "  - When components.yaml or controls.yaml is staged, automatically generates ./risk-map/docs/controls-graph.md"
-        echo "  - Generated graphs are added to staged files for inclusion in commit"
-        echo "  - Graph generation is skipped in --force mode"
-        echo "  - Use .git/hooks/validate_risk_map.py for manual graph generation"
-=======
         echo "Automatic generation:"
         echo "  - When components.yaml is staged, generates ./risk-map/docs/risk-map-graph.md"
         echo "  - When components.yaml or controls.yaml is staged, generates ./risk-map/docs/controls-graph.md"
@@ -201,7 +187,6 @@
         echo "  - Generated files are added to staged files for inclusion in commit"
         echo "  - Automatic generation is skipped in --force"
         echo "  - Use .git/hooks/validate_riskmap.py for manual graph generation"
->>>>>>> e01c4827
         exit 0
         ;;
     --force|-f)
@@ -405,15 +390,9 @@
     if python3 "$EDGE_VALIDATOR" --to-graph "./risk-map/docs/risk-map-graph.md" -m --quiet; then
         echo "   ✅ Graph generated at ./risk-map/docs/risk-map-graph.md"
         
-<<<<<<< HEAD
-        # Add the generated graph to staging area
-        if git add "./risk-map/docs/risk-map-graph.md"; then
-            echo "   ✅ Risk Map Graph added to staged files"
-=======
         # Add the generated graph files to staging area
         if git add "./risk-map/docs/risk-map-graph.md" "./risk-map/docs/risk-map-graph.mermaid"; then
             echo "   ✅ Risk Map Graph files (.md and .mermaid) added to staged files"
->>>>>>> e01c4827
         else
             echo "   ⚠️  Warning: Could not stage generated graph files"
         fi
@@ -460,16 +439,6 @@
     mkdir -p risk-map/docs
 
     # Generate the control graph using the validator script
-<<<<<<< HEAD
-    if python3 "$EDGE_VALIDATOR" --to-controls-graph "./risk-map/docs/controls-graph.md" --quiet; then
-        echo "   ✅ Control graph generated at ./risk-map/docs/controls-graph.md"
-
-        # Add the generated graph to staging area
-        if git add "./risk-map/docs/controls-graph.md"; then
-            echo "   ✅ Controls Graph added to staged files"
-        else
-            echo "   ⚠️  Warning: Could not stage generated control graph"
-=======
     if python3 "$EDGE_VALIDATOR" --to-controls-graph "./risk-map/docs/controls-graph.md" -m --quiet; then
         echo "   ✅ Control graph generated at ./risk-map/docs/controls-graph.md"
 
@@ -478,7 +447,6 @@
             echo "   ✅ Controls Graph files (.md and .mermaid) added to staged files"
         else
             echo "   ⚠️  Warning: Could not stage generated control graph files"
->>>>>>> e01c4827
         fi
     else
         echo "   ❌ Control Graph generation failed"
@@ -488,8 +456,6 @@
 
 echo  # Add blank line for readability
 
-<<<<<<< HEAD
-=======
 # =============================================================================
 # SVG Generation from Mermaid Files
 # =============================================================================
@@ -631,7 +597,6 @@
 
 echo  # Add blank line for readability
 
->>>>>>> e01c4827
 # Exit with error if any validation failed
 if [[ $VALIDATION_FAILED -ne 0 ]]; then
     exit 1
@@ -656,8 +621,6 @@
 # Check if control graph was generated and add to summary
 if [[ $FORCE_VALIDATE -eq 0 ]] && git diff --cached --name-only | grep -q "risk-map/yaml/\(components\|controls\)\.yaml$"; then
     echo "   📊 Control Graph generated and staged"
-<<<<<<< HEAD
-=======
 fi
 
 # Check if risk graph was generated and add to summary
@@ -668,7 +631,6 @@
 # Check if SVGs were generated and add to summary
 if [[ $FORCE_VALIDATE -eq 0 ]] && git diff --cached --name-only | grep -q '\.svg$'; then
     echo "   🎨 SVG files generated and staged"
->>>>>>> e01c4827
 fi
 
 echo "Ready to commit! 🚀"