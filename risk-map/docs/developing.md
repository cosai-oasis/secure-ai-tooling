# Expanding the CoSAI Risk Map

> This guide complements the repository-wide [`CONTRIBUTING.md`](../../CONTRIBUTING.md). Use that for branching, commit/PR workflow, code review expectations, and CLA. This document focuses on how to author and validate Risk Map content (schemas and YAML).
>
> _Note: all contributions discussed in this document would fall under the [Content Update Process](../../CONTRIBUTING.md#content-update-governance-process) covered in detail in the `CONTRIBUTING.md` document_

This guide outlines how you can contribute to the Coalition for Secure AI (CoSAI) Risk Map. By following these steps, you can help expand the framework while ensuring your contributions are consistent with the project's structure and pass all validation checks.

<<<<<<< HEAD
## Prerequisites

Before contributing to the Risk Map, ensure you have the necessary validation tools set up. You can set up your development environment either using the VS Code Dev Container (recommended) or through manual installation.

### Option 1: Using Dev Container (Recommended)

The repository includes a VS Code Dev Container configuration that provides a pre-configured development environment with all necessary dependencies.

**Prerequisites:**

- VS Code with the "Dev Containers" extension installed
- Docker Desktop or compatible container runtime
- Approximately 6GB of available disk space for the container image

**Setup:**

1. **Open the repository in VS Code**
2. **Reopen in Container**: When prompted (or use Command Palette: "Dev Containers: Reopen in Container")
3. **Wait for container build**: The first build installs Python 3.11, Node.js, Chrome/Chromium, and all project dependencies
4. **Install pre-commit hooks** (one-time setup):

   ```bash
   # From the repository root inside the container
   bash ./scripts/install-precommit-hook.sh
   ```

The Dev Container automatically provides:

- Python 3.11 with all requirements.txt dependencies
- Node.js 18+ with npm packages (prettier, mermaid-cli)
- Chrome/Chromium browser pre-installed for SVG generation
- act tool for local GitHub Actions testing
- VS Code extensions: Mermaid preview, YAML validation, Ruff linting

### Option 2: Manual Setup

If you prefer not to use the Dev Container or need to set up your environment manually:

**Prerequisites:**

- Python 3.10 or higher
- Node.js 18+ and npm
- Chrome/Chromium browser (for SVG generation from Mermaid diagrams)

1. **Install dependencies and pre-commit hook (one-time setup)**:

   ```bash
   # From the repository root
   # Install required Python packages
   pip install -r requirements.txt

   # Install Node.js dependencies (prettier, mermaid-cli, etc.)
   npm install

   # Install the pre-commit hook
   bash ./scripts/install-precommit-hook.sh
   ```

2. **Verify the hook is working**:
   ```bash
   # Make a test change to risk-map/yaml/components.yaml
   # Attempt to commit - the hook should run validation
   git add risk-map/yaml/components.yaml
   git commit -m "test commit"
   ```

### Setting Up Pre-commit Hooks

The repository includes automated schema validation, prettier YAML formatting, ruff Python linting, component edge consistency checks, control-to-risk reference validation, automatic graph generation, and Mermaid SVG generation via git pre-commit hooks.

**Note**: If using the Dev Container, Chrome/Chromium is pre-installed. For manual setup on Linux ARM64, you may need to install Chromium manually:

```bash
# Use the --install-playwright flag during setup
./scripts/install-precommit-hook.sh --install-playwright

# Or install manually
npx playwright install chromium --with-deps
```

### Manual Edge Validation & Graph Generation

You can run edge validation and graph generation manually at any time:

```bash
# Validate only if components.yaml is staged for commit
python scripts/hooks/validate_riskmap.py

# Force validation regardless of git status
python scripts/hooks/validate_riskmap.py --force

# Generate component graph visualization
python scripts/hooks/validate_riskmap.py --to-graph ./my-graph.md --force

# Generate component graph with debug annotations
python scripts/hooks/validate_riskmap.py --to-graph ./debug-graph.md --debug --force

# Generate control-to-component relationship graph
python scripts/hooks/validate_riskmap.py --to-controls-graph ./controls-graph.md --force
```

The validation script checks for:

- **Bidirectional edge consistency**: If Component A references Component B in its `to` edges, Component B must have Component A in its `from` edges
- **No isolated components**: Components should have at least one `to` or `from` edge
- **Valid component references**: All components referenced in edges must exist

**Automatic Graph Generation**: The pre-commit hook automatically generates graphs when relevant files are staged:

- **Component Graph**: When `components.yaml` is staged, generates `./risk-map/diagrams/risk-map-graph.md`
  - Uses Elk layout engine for automatic positioning and ranking
  - Organizes components into category-based subgraphs with configurable styling
- **Control Graph**: When `components.yaml` OR `controls.yaml` is staged, generates `./risk-map/diagrams/controls-graph.md`
  - Shows control-to-component relationships with optimization
  - Dynamic component clustering and multi-edge styling
- **Risk Graph**: When `components.yaml`, `controls.yaml` OR `risks.yaml` is staged, generates `./risk-map/diagrams/controls-to-risk-graph.md`
  - Maps controls to risks they mitigate with component context
  - Organizes risks into 5 color-coded category subgraphs
  - Visualizes three-layer relationships: risks → controls → components
- All generated graphs are automatically staged for inclusion in your commit

_See [scripts documentation](../../scripts/README.md) for more information on the git hooks and validation._

### Manual Graph Generation

Beyond automatic generation, you can manually generate all three types of graphs using the validation script:

```bash
# Generate component relationship graph
python scripts/hooks/validate_riskmap.py --to-graph ./components.md --force

# Generate control-to-component graph
python scripts/hooks/validate_riskmap.py --to-controls-graph ./controls-graph.md --force

# Generate control-to-risk relationship graph
python scripts/hooks/validate_riskmap.py --to-risk-graph ./risk-graph.md --force

# Generate all three graph types
python scripts/hooks/validate_riskmap.py --to-graph ./components.md --to-controls-graph ./controls.md --to-risk-graph ./risk.md --force
```

### Markdown Table Documentation

The pre-commit hooks automatically generate markdown tables from YAML files for easy documentation viewing:

**Automatic Generation:**

- **Triggered by**: Staging `components.yaml`, `controls.yaml`, or `risks.yaml`
- **Output location**: `risk-map/tables/`
- **Smart regeneration**: Cross-reference tables regenerated when dependencies change
- **Auto-staging**: Generated tables added to commit automatically

**Generation rules:**

- `components.yaml` → `components-full.md`, `components-summary.md`, and regenerates `controls-xref-components.md` (3 files)
- `risks.yaml` → `risks-full.md`, `risks-summary.md`, and regenerates `controls-xref-risks.md` (3 files)
- `controls.yaml` → all 4 formats: `controls-full.md`, `controls-summary.md`, `controls-xref-risks.md`, `controls-xref-components.md`

**Manual Generation:**

```bash
# Generate all formats for one type
python3 scripts/hooks/yaml_to_markdown.py components --all-formats
python3 scripts/hooks/yaml_to_markdown.py controls --all-formats

# Generate all types and formats (8 files total)
python3 scripts/hooks/yaml_to_markdown.py --all --all-formats

# Generate to custom output directory
python3 scripts/hooks/yaml_to_markdown.py --all --all-formats --output-dir /tmp/tables

# Generate specific format
python3 scripts/hooks/yaml_to_markdown.py controls --format xref-risks
python3 scripts/hooks/yaml_to_markdown.py components --format summary
```

**Available formats:**

- `full` - Complete tables with all columns (default)
- `summary` - Condensed: ID, Title, Description, Category
- `xref-risks` - Control-to-risk cross-reference (controls only)
- `xref-components` - Control-to-component cross-reference (controls only)

**Use cases:**

- Review component definitions in table format
- Export risk catalog for documentation
- Generate control mappings for compliance reports
- Create cross-reference documentation

**Control Graph Features:**

- **Dynamic Component Clustering**: Automatically groups components that share multiple controls
- **Category Optimization**: Maps controls to entire categories when they apply to all components in that category
- **Multi-Edge Styling**: Uses different colors and patterns for controls with 3+ edges
- **Consistent Styling**: Color-coded categories and visual hierarchy
- **Mermaid Format**: Generates Mermaid-compatible diagrams ready for documentation

**Example Control Graph Output:**
The generated graph shows controls (grouped by category) connected to the components they protect, with optimization applied to reduce visual complexity while maintaining accuracy.

### Manual Control-to-Risk Reference Validation

You can run control-to-risk reference validation at any time:

```bash
# Validate control-to-risk references if at least one of controls.yaml or risks.yaml is staged
python scripts/hooks/validate_control_risk_references.py

# Force control-to-risk references validation regardless of git status
python scripts/hooks/validate_control_risk_references.py --force
```

The control-to-risk validates cross-reference consistency between `controls.yaml` and `risks.yaml`:

- **Bidirectional consistency**: Ensures that if a control lists a risk, that risk also references the control
- **Isolated entry detection**: Finds controls with no risk references or risks with no control references
- **all or none awareness**: Will not flag controls that leverage the `all` or `none` risk mappings

### Manual Prettier Formatting

You can run prettier formatting on YAML files manually:

```bash
# Format all YAML files in risk-map/yaml/
npx prettier --write risk-map/yaml/*.yaml

# Check formatting without modifying files
npx prettier --check risk-map/yaml/*.yaml
```

Prettier ensures consistent formatting across all YAML files in the `risk-map/yaml/` directory, automatically handling indentation, spacing, and other style conventions.

### Manual Ruff Linting

You can run ruff linting on Python files manually:

```bash
# Lint all Python files
ruff check .

# Lint specific directories
ruff check tools/ scripts/

# Auto-fix issues where possible
ruff check --fix .

# Check specific staged files
ruff check $(git diff --cached --name-only --diff-filter=ACM | grep '\.py$')
```

Ruff enforces Python code quality and style standards, catching potential issues before they make it into the repository.

## Customizing Graph Appearance

The CoSAI Risk Map system generates visual Mermaid graphs of component relationships and control-to-component mappings. You can fully customize the appearance of these graphs through the `risk-map/yaml/mermaid-styles.yaml` configuration file.

### Understanding the Configuration Structure

The `mermaid-styles.yaml` file uses a hierarchical structure with four main sections:

#### Foundation Design Tokens

Define semantic colors, stroke widths, and patterns used throughout the system:

```yaml
foundation:
  colors:
    primary: '#4285f4' # Google Blue - used for primary actions and "all" controls
    success: '#34a853' # Google Green - used for success states and category mappings
    accent: '#9c27b0' # Purple - first multi-edge style color
    warning: '#ff9800' # Orange - second multi-edge style color
    error: '#e91e63' # Pink - third multi-edge style color
    neutral: '#333333' # Dark gray - used for borders and strokes
    lightGray: '#f0f0f0' # Light gray - container backgrounds
    darkGray: '#666666' # Medium gray - container borders
  strokeWidths:
    thin: '1px' # Subgroup borders
    medium: '2px' # Standard component and control borders
    thick: '3px' # Emphasis elements like container borders
  strokePatterns:
    solid: '' # No dash pattern (solid lines)
    dashed: '5 5' # Standard dashed pattern
    dotted: '8 4' # Dotted pattern for "all" control edges
    longDash: '10 2' # Long dash pattern for multi-edge styles
    longDashSpaced: '10 5' # Long dash with spacing for containers
```

#### Shared Elements

Elements used by both component graphs and control graphs:

```yaml
sharedElements:
  cssClasses:
    hidden: 'display: none;'
    allControl: 'stroke:#4285f4,stroke-width:2px,stroke-dasharray: 5 5'
  componentCategories:
    componentsInfrastructure:
      fill: '#e6f3e6' # Light green for infrastructure components
      stroke: '#333333' # Dark gray border
      strokeWidth: '2px' # Medium border width
      subgroupFill: '#d4e6d4' # Darker green for infrastructure subgroups
    componentsApplication:
      fill: '#e6f0ff' # Light blue for application components
      stroke: '#333333' # Dark gray border
      strokeWidth: '2px' # Medium border width
      subgroupFill: '#e0f0ff' # Darker blue for application subgroups
    componentsModel:
      fill: '#ffe6e6' # Light red for model components
      stroke: '#333333' # Dark gray border
      strokeWidth: '2px' # Medium border width
      subgroupFill: '#f0e6e6' # Darker red for model subgroups
```

#### Graph Type Configurations

Specific settings for component graphs and control graphs:

```yaml
graphTypes:
  component:
    direction: 'TD' # Top-down layout for component relationships
    flowchartConfig:
      padding: 5 # Internal node padding
      wrappingWidth: 250 # Text wrapping width
  control:
    direction: 'LR' # Left-right layout optimized for control-to-component flow
    flowchartConfig:
      nodeSpacing: 25 # Space between nodes
      rankSpacing: 150 # Space between ranks/levels
      padding: 5 # Internal node padding
      wrappingWidth: 250 # Text wrapping width
    specialStyling:
      edgeStyles:
        multiEdgeStyles: # 4-color cycling system for controls with 3+ edges
          - stroke: '#9c27b0' # Purple - solid
            strokeWidth: '2px'
          - stroke: '#ff9800' # Orange - dashed
            strokeWidth: '2px'
            strokeDasharray: '5 5'
          - stroke: '#e91e63' # Pink - long dash
            strokeWidth: '2px'
            strokeDasharray: '10 2'
          - stroke: '#C95792' # Magenta - long dash with spacing
            strokeWidth: '2px'
            strokeDasharray: '10 5'
```

### Common Customization Examples

#### 1. Change Component Category Color Scheme

To modify the color scheme for component categories (affects both graph types):

```yaml
sharedElements:
  componentCategories:
    componentsInfrastructure:
      fill: '#e3f2fd' # Light blue instead of green
      stroke: '#333333'
      strokeWidth: '2px'
      subgroupFill: '#bbdefb' # Darker blue for subgroups
    componentsApplication:
      fill: '#f3e5f5' # Light purple instead of blue
      stroke: '#333333'
      strokeWidth: '2px'
      subgroupFill: '#e1bee7' # Darker purple for subgroups
```

#### 2. Modify Graph Layout and Spacing

To change graph orientation and spacing:

```yaml
graphTypes:
  component:
    direction: 'LR' # Change to left-right layout
    flowchartConfig:
      nodeSpacing: 40 # Increase space between nodes
      rankSpacing: 50 # Increase space between levels
      wrappingWidth: 300 # Allow wider text labels
  control:
    direction: 'TB' # Change to top-bottom layout
```

#### 3. Customize Multi-Edge Control Styling

To modify the 4-color cycling system for complex controls:

```yaml
graphTypes:
  control:
    specialStyling:
      edgeStyles:
        multiEdgeStyles:
          - stroke: '#1976d2' # Blue theme
            strokeWidth: '3px' # Thicker lines
          - stroke: '#388e3c' # Green
            strokeWidth: '3px'
            strokeDasharray: '8 8'
          - stroke: '#f57c00' # Orange
            strokeWidth: '3px'
            strokeDasharray: '12 4'
          - stroke: '#7b1fa2' # Purple
            strokeWidth: '3px'
            strokeDasharray: '15 5'
```

#### 4. Adjust Foundation Colors for Brand Consistency

To align with organizational brand colors:

```yaml
foundation:
  colors:
    primary: '#0066cc' # Your brand primary color
    success: '#00aa44' # Your brand success color
    accent: '#6600cc' # Your brand accent color
    neutral: '#404040' # Darker borders for better contrast
```

#### 5. Customize Risk Category Appearance

To modify colors for risk categories in the controls-to-risk graph:

```yaml
graphTypes:
  risk:
    specialStyling:
      riskCategories:
        risks:
          fill: '#ffeef0' # Light pink background for risk category
          stroke: '#e91e63' # Pink border for risk emphasis
          strokeWidth: '2px'
          subgroupFill: '#ffe0e6' # Darker pink for risk subgroups
```

**Note**: The current configuration uses a single `risks` category. Individual risk categories (like `risksSupplyChainAndDevelopment`, `risksDeploymentAndInfrastructure`, etc.) are defined in `risks.yaml` but share the same visual styling from this single `risks` configuration.

#### 6. Style All Three Graph Containers

To create a consistent appearance across the risk graph's three layers:

```yaml
graphTypes:
  risk:
    specialStyling:
      componentsContainer:
        fill: '#e8f5e9' # Light green - bottom layer (components)
        stroke: '#4caf50' # Green border
        strokeWidth: '3px'
        strokeDasharray: '10 5'
      controlsContainer:
        fill: '#e3f2fd' # Light blue - middle layer (controls)
        stroke: '#2196f3' # Blue border
        strokeWidth: '3px'
        strokeDasharray: '10 5'
      risksContainer:
        fill: '#fce4ec' # Light pink - top layer (risks)
        stroke: '#e91e63' # Pink border
        strokeWidth: '3px'
        strokeDasharray: '10 5'
```

### Testing Your Customizations

1. **Edit the configuration**: Modify `risk-map/yaml/mermaid-styles.yaml`

2. **Validate your changes** using the pre-commit hooks:

   ```bash
   # Stage your changes
   git add risk-map/yaml/mermaid-styles.yaml

   # Commit to trigger validation
   git commit -m "Update graph styling"
   ```

3. **Generate test graphs** to preview your changes:

   ```bash
   # Generate component graph with your styling
   python3 scripts/hooks/validate_riskmap.py --to-graph test-component.md --force

   # Generate control graph with your styling
   python3 scripts/hooks/validate_riskmap.py --to-controls-graph test-control.md --force
   ```

4. **View the results** by opening the generated Markdown files in a compatible viewer (see Visualizing Graphs below).

### Configuration Validation

The system automatically validates your configuration against a JSON schema that enforces:

- **Color format**: All colors must be valid 6-digit hex codes (`#RRGGBB`)
- **Required properties**: Essential configuration elements cannot be omitted
- **Value constraints**: Node spacing must be positive integers, direction must be valid Mermaid values (`TD`, `LR`, etc.)
- **Structural integrity**: Proper YAML structure and object nesting

If your configuration is invalid, you'll see detailed error messages indicating exactly what needs to be fixed.

### Fallback and Error Handling

The system includes robust fallback mechanisms:

- **Missing configuration file**: Uses built-in defaults that match the original hardcoded styling
- **Invalid configuration**: Falls back to defaults while displaying clear error messages
- **Partial configuration**: Missing elements use sensible defaults from the emergency configuration

This ensures that graph generation never fails due to configuration issues, allowing you to iterate on styling without breaking functionality.

### Visualizing Graphs During Development

The generated Mermaid graphs use the **Elk layout engine** for automatic positioning. To properly view these graphs during development:

#### Compatible Viewers:

- **Mermaid.ink**: Online service that supports Elk layout
  - Copy the `.mermaid` file content to https://mermaid.ink/
  - Provides accurate rendering of complex layouts
- **VS Code with Mermaid extensions** that support Elk (check extension documentation)
- **GitHub**: Native Mermaid rendering does not support Elk layout and the maps will appear as poorly organized or unwieldy to review

#### Generate Both Formats:

```bash
# Generate both .md and .mermaid formats for easier viewing
python scripts/hooks/validate_riskmap.py --to-graph ./test.md --mermaid-format --force

# This creates:
# - test.md (markdown with code block)
# - test.mermaid (raw mermaid content for online viewers)
```

#### Troubleshooting Visualization:

- **Layout appears broken**: Ensure your viewer supports Elk layout engine
- **Components overlap**: Try mermaid.ink which handles Elk positioning correctly
- **Styling not applied**: Some viewers may not support all Mermaid styling features

### Advanced Customization Tips

- **Consistent color schemes**: Use the `foundation.colors` section to define a palette, then reference these colors throughout the configuration
- **Accessibility**: Choose colors with sufficient contrast ratios for accessibility compliance
- **Testing**: Generate graphs with diverse content (few vs. many components/controls) to ensure your styling works across different scenarios
- **Version control**: Document your customization rationale in commit messages for future reference

## GitHub Actions Validation

The repository includes automated GitHub Actions that validate all pull requests against the same standards as local pre-commit hooks:

### Automated PR Validation

When you create a pull request, GitHub Actions automatically runs:

- **YAML Schema Validation**: All YAML files are validated against their JSON schemas
- **YAML Format Validation**: Ensures prettier formatting compliance
- **Python Code Quality**: Runs ruff linting on modified Python files
- **Component Edge Consistency**: Verifies bidirectional component relationships
- **Control-Risk Reference Integrity**: Validates control-risk cross-references
- **Graph Validation**: Generates and compares all three graph types

### Graph Validation in CI

The GitHub Actions workflow performs comprehensive graph validation:

1. **Generation**: Creates fresh graphs using `validate_riskmap.py`
2. **Comparison**: Compares generated graphs against committed versions in your PR
3. **Validation**: Ensures graphs are up-to-date with YAML changes
4. **Diff Output**: Provides detailed differences if validation fails

**Graphs Validated:**

- Component relationship graph (`./risk-map/docs/risk-map-graph.md`)
- Control-to-component graph (`./risk-map/docs/controls-graph.md`)
- Controls-to-risk graph (`./risk-map/docs/controls-to-risk-graph.md`)

### Handling CI Validation Failures

If GitHub Actions reports graph validation failures:

```bash
# Most common fix: regenerate graphs locally
python scripts/hooks/validate_riskmap.py --to-graph ./risk-map/docs/risk-map-graph.md --force
python scripts/hooks/validate_riskmap.py --to-controls-graph ./risk-map/docs/controls-graph.md --force
python scripts/hooks/validate_riskmap.py --to-risk-graph ./risk-map/docs/controls-to-risk-graph.md --force

# Commit the updated graphs
git add risk-map/docs/risk-map-graph.md risk-map/docs/controls-graph.md risk-map/docs/controls-to-risk-graph.md
git commit -m "Update generated graphs to reflect YAML changes"
git push
```

The CI validation ensures that all contributions maintain consistency and that generated documentation stays synchronized with the underlying data.

### SVG Generation from Mermaid Diagrams

The repository handles Mermaid diagrams with different approaches for local development versus GitHub Actions:

#### Pre-commit Hooks (Local Development)

- **Automatic SVG Creation**: When Mermaid files (`.mmd`, `.mermaid`) are staged for commit, pre-commit hooks generate corresponding SVG files
- **Auto-staging**: Generated SVG files are automatically added to the commit
- **Location**: SVGs are created in `./risk-map/svg/` directory
- **Prerequisites**: Requires Chrome/Chromium browser and mermaid-cli (automatically handled in Dev Container)

#### GitHub Actions (Pull Request Validation)

- **Syntax Validation**: Ensures all Mermaid files compile successfully
- **Preview Generation**: Creates SVG previews attached as PR comments
- **Error Reporting**: Provides detailed error messages for syntax issues
- **Does NOT generate**: GitHub Actions do not create SVG files for commit

#### Platform Considerations

- **Mac/Windows/Linux x64**: Chrome automatically handled by puppeteer
- **Dev Container**: Chrome/Chromium pre-installed and configured
- **Linux ARM64 (manual setup)**: Requires manual Chromium setup:

  ```bash
  # Use the --install-playwright flag during setup
  ./scripts/install-precommit-hook.sh --install-playwright

  # Or install manually
  npx playwright install chromium --with-deps
  ```

## General Content Contribution Workflow

1. **Create a GitHub issue** to track your work (see Best Practices below)
2. Read the repository-wide [CONTRIBUTING.md](../../CONTRIBUTING.md) and follow the [Content Update Branching Process](../../CONTRIBUTING.md#for-content-updates-two-stage-process) for all content authoring
3. **Set up your development environment** using either the Dev Container (recommended) or manual setup
4. **Install pre-commit hooks** (see Prerequisites above)
5. Make content changes per the guides below (components, controls, risks, personas)
6. **Validate your changes** against all validation rules:
   - JSON Schema validation
   - Prettier YAML formatting
   - Ruff Python linting (if modifying Python files)
   - Component edge consistency
   - Control-to-risk reference consistency
7. Open a PR against the `develop` branch describing the Risk Map updates and validation performed
   - GitHub Actions will automatically run the same validations on your PR
   - Address any CI failures before requesting review

---

## Contribution Guides

1.  [Adding a new component](#adding-a-component)
2.  [Adding a new control](#adding-a-control)
3.  [Adding a new risk](#adding-a-risk)
4.  [Adding a new persona](#adding-a-persona)

---

## Adding a Component

Once you've determined the need for a new component, the following steps are required to integrate it into the framework. For this example, we'll add a new component called `componentNewComponent` to the "Application" category.

### 1. Add the new component ID to the schema

First, declare the new component's unique ID in the schema. This makes the system aware of the new component and allows for validation.

- **File to edit**: `risk-map/schemas/components.schema.json`
- **Action**: Find the `enum` list under `definitions.component.properties.id` and add your new component's ID. The ID should follow the `component[Name]` convention.

```json
// In risk-map/schemas/components.schema.json
"id": {
  "type": "string",
  "enum": [
    ...
    "componentAgentPlugin",
    "componentNewComponent" // Add your new component ID here
  ]
},
```
=======
---

## Documentation Index

### Getting Started
>>>>>>> 1234a480

**[Setup & Prerequisites](setup.md)**
- Installing dependencies and pre-commit hooks
- Setting up Python, Node.js, and validation tools
- Platform-specific configuration for SVG generation

### Development Tools

<<<<<<< HEAD
- **File to edit**: `risk-map/yaml/components.yaml`
- **Action**: Add a new entry to the `components` list.

```yaml
# In risk-map/yaml/components.yaml
- id: componentNewComponent
  title: New Component
  description:
    - >
      A detailed description of what this new component represents in the
      AI development lifecycle and why it is important for understanding risk.
  category: componentsApplication # Must match an id from risk-map/schemas/components.schema.json#/definitions/category/properties/id
  edges:
    to: []
    from: []
```
=======
**[Validation Tools](validation.md)**
- Manual edge validation and graph generation
- Markdown table documentation
- Control-to-risk reference validation
- Prettier formatting and Ruff linting
- Command reference for all validation tools

**[Graph Customization](graph-customization.md)**
- Customizing Mermaid graph appearance
- Foundation design tokens and color schemes
- Graph layout and spacing configuration
- Testing and visualizing customizations
- Common customization examples
>>>>>>> 1234a480

**[CI/CD Validation](ci-cd.md)**
- GitHub Actions automated validation
- Graph validation in pull requests
- SVG generation from Mermaid diagrams
- Handling CI validation failures

### Contributing Content

**[General Contribution Workflow](workflow.md)**
- Overall process for contributing content
- Using validation tools during development
- Creating pull requests

<<<<<<< HEAD
- **File to edit**: `risk-map/yaml/components.yaml`
- **Action**: Update the `edges` block for `componentNewComponent`. For our example, let's say it receives data from `componentInputHandling` and sends data to `componentApplication`.

```yaml
# In risk-map/yaml/components.yaml, under your new component's definition
edges:
  to:
    - componentApplication # Outgoing connection
  from:
    - componentInputHandling # Incoming connection
```
=======
**Content Addition Guides:**
- **[Adding a Component](guide-components.md)** - Add new components to the AI system architecture
- **[Adding a Control](guide-controls.md)** - Add new security controls and map them to components/risks
- **[Adding a Risk](guide-risks.md)** - Add new security risks with proper categorization
- **[Adding a Persona](guide-personas.md)** - Add new roles in the AI ecosystem

### Reference
>>>>>>> 1234a480

**[Troubleshooting](troubleshooting.md)**
- Edge validation errors
- Graph generation issues
- Common problems and solutions

<<<<<<< HEAD
To make the connections bidirectional, you must now update the corresponding `edges` on the components you just referenced. **This step is critical** - the pre-commit hook will prevent commits if edges are not bidirectionally consistent.

- **File to edit**: `risk-map/yaml/components.yaml`
- **Action**:
  1.  Find the `componentInputHandling` definition and add `componentNewComponent` to its `edges.to` list.
  2.  Find the `componentApplication` definition and add `componentNewComponent` to its `edges.from` list.

```yaml
# In the componentInputHandling definition:
- id: componentInputHandling
  # other properties
  edges:
    to:
      - componentTheModel
      - componentNewComponent # Add outgoing edge to your new component
    from:
      - componentApplication

# In the componentApplication definition:
- id: componentApplication
  # other properties
  edges:
    to:
      - componentInputHandling
      - componentAgentPlugin
    from:
      - componentOutputHandling
      - componentNewComponent # Add incoming edge from your new component
```

### 5. Validate Changes & Generate Graph

Before committing, validate that your changes are consistent:

```bash
# Manual validation (recommended during development)
python scripts/hooks/validate_riskmap.py --force

# Optional: Generate component graph to visualize your changes
python scripts/hooks/validate_riskmap.py --to-graph ./preview-graph.md --force

# Optional: Generate control-to-component graph to visualize control relationships
python scripts/hooks/validate_riskmap.py --to-controls-graph ./preview-controls.md --force

# Optional: Generate controls-to-risk graph to visualize risk relationships
python scripts/hooks/validate_riskmap.py --to-risk-graph ./preview-risks.md --force

# Format YAML files (auto-runs in pre-commit but useful for preview)
npx prettier --write risk-map/yaml/components.yaml

# The pre-commit hook will also run all validations automatically when you commit
git add risk-map/yaml/components.yaml
git commit -m "Add componentNewComponent with proper edge relationships"
```

The validation will check:

- ✅ All outgoing edges (`to`) have corresponding incoming edges (`from`) in target components
- ✅ All incoming edges (`from`) have corresponding outgoing edges (`to`) in source components
- ✅ No components are isolated (unless intentionally designed)
- ✅ All referenced components exist in the YAML file

**Note**: When you commit changes to `components.yaml`, the pre-commit hook automatically generates:

- Updated component graph at `./risk-map/docs/risk-map-graph.md`
- Component tables at `./risk-map/tables/components-full.md` and `components-summary.md`
- Regenerated cross-reference at `./risk-map/tables/controls-xref-components.md`

All files are automatically staged for your commit.

### 6. Create a Pull Request

After successful validation, follow the [General Content Contribution Workflow](#general-content-contribution-workflow) to create your pull request.

---

## Adding a Control

Adding a new control involves defining it and then mapping it to the components, personas, and risks it affects. For this example, let's add a hypothetical `controlNewControl`.

### 1. Add the new control ID to the schema

First, declare the new control's unique ID in the `controls.schema.json` file. This registers the new control with the framework. The ID should follow the `control[Name]` convention.

- **File to edit**: `risk-map/schemas/controls.schema.json`
- **Action**: Find the `enum` list under `definitions.control.properties.id` and add your new control ID alphabetically.

```json
// In risk-map/schemas/controls.schema.json
"id": {
  "type": "string",
  "enum": [
    ...
    "controlApplicationAccessManagement",
    "controlNewControl", // Add your new control ID here
    "controlIncidentResponseManagement",
    ...
  ]
},
```

### 2. Add the new control definition to the YAML file

Next, define the control's properties in the main `controls.yaml` data file. This is where you describe what the control is and map it to other parts of the framework.

- **File to edit**: `risk-map/yaml/controls.yaml`
- **Action**: Add a new entry to the `controls` list. When filling out the properties, you must select valid IDs from the other schema files.

> **Note on universal controls**: For controls that apply broadly (e.g., governance or assurance tasks), you can use the string `"all"` for `components` and `risks`. For controls that don't apply to any specific component, use `"none"`.

```yaml
# Example of a specific control
- id: controlNewControl
  title: A New and Important Control
  description:
    - >
      A clear and concise description of what this control does, how it works,
      and why it is an effective safeguard.
  category: controlsModel
  personas:
    - personaModelCreator
    - personaModelConsumer
  components:
    - componentTheModel
    - componentOutputHandling
  risks:
    - IMO # Mapped to Insecure Model Output
    - PIJ # Mapped to Prompt Injection

# Example of a universal (governance) control
- id: controlRedTeaming
  title: Red Teaming
  description:
    - >
      Drive security and privacy improvements through self-driven adversarial attacks
      on AI infrastructure and products.
  category: controlsAssurance
  personas:
    - personaModelCreator
    - personaModelConsumer
  components: all # This control applies to all components
  risks: all # This control applies to all risks
```

### 3. Update Corresponding Risks

To ensure the framework remains fully connected, every risk that your new control mitigates must be updated to include a reference to that control. (This step is not necessary if you set `risks: all` in the previous step).

- **File to edit**: `risk-map/yaml/risks.yaml`
- **Action**: For each risk ID you listed in the previous step (e.g., `IMO`, `PIJ`), find its definition in `risks.yaml` and add your new `controlNewControl` ID to its `controls` list.

```yaml
# In risk-map/yaml/risks.yaml, under the IMO risk definition
- id: IMO
  # other properties
  controls:
    - controlOutputValidationAndSanitization
    - controlNewControl # Add your new control here
```

### 4. Validate Control-Risk References

Before committing, validate that your control-risk cross-references are consistent:

```bash
# Manual validation (recommended during development)
python scripts/hooks/validate_control_risk_references.py --force

# Format YAML files (auto-runs in pre-commit but useful for preview)
npx prettier --write risk-map/yaml/controls.yaml risk-map/yaml/risks.yaml

# The pre-commit hook will also run all validations automatically when you commit
git add risk-map/yaml/controls.yaml risk-map/yaml/risks.yaml
git commit -m "Add new control with proper risk relationships"
```

The validation will check:

- ✅ All controls that list risks in `controls.yaml` are referenced back by those risks in `risks.yaml`
- ✅ All risks that reference controls in `risks.yaml` have those controls listing them in `controls.yaml`
- ✅ No isolated entries (controls with empty risk lists, risks with empty control lists)

**Note**: When you commit changes to `controls.yaml`, the pre-commit hook automatically generates:

- Updated control graph at `./risk-map/docs/controls-graph.md`
- Updated risk graph at `./risk-map/docs/controls-to-risk-graph.md`
- All 4 control table formats in `./risk-map/tables/` (full, summary, xref-risks, xref-components)

All files are automatically staged for your commit.

**Example of consistent cross-references:**

```yaml
# risk-map/yaml/controls.yaml
controls:
  - id: CTRL-001
    risks: # Control addresses these risks
      - RISK-001
      - RISK-002

# risk-map/yaml/risks.yaml
risks:
  - id: RISK-001
    controls:
      - CTRL-001 # Risk acknowledges this control
  - id: RISK-002
    controls:
      - CTRL-001 # Bidirectional consistency ✅
```

### 5. Validate and Create a Pull Request

Once validated, follow the [General Content Contribution Workflow](#general-content-contribution-workflow) to create your pull request.

---

## Adding a Risk

Risks represent the potential security threats that can affect the components of an AI system. Adding a new risk requires defining it and then connecting it to the controls that mitigate it.

### 1. Add the new risk ID to the schema

First, add a unique ID for the new risk to the `risks.schema.json` file. The ID should be a short, memorable, all-caps acronym.

- **File to edit**: `risk-map/schemas/risks.schema.json`
- **Action**: Find the `enum` list under `definitions.risk.properties.id` and add your new risk ID alphabetically.

```json
// In risk-map/schemas/risks.schema.json
"id": {
  "type": "string",
  "enum": ["DMS", "DP", "EDH", "IIC", "IMO", "ISD", "MDT", "MEV", "MRE", "MST", "MXF", "NEW", "PIJ", "RA", "SDD", "UTD"]
},
```

### 2. Add the new risk definition to the YAML file

Next, provide the full definition of the risk in `risks.yaml`. This includes its title, descriptions, associated personas, mitigating controls, and contextual information.

- **File to edit**: `risk-map/yaml/risks.yaml`
- **Action**: Add a new entry to the `risks` list. The `personas` and `controls` lists must contain valid IDs from their respective schema files.

```yaml
# In risk-map/yaml/risks.yaml
- id: NEW
  title: New Example Risk
  shortDescription:
    - >
      A brief, one-sentence explanation of the new risk.
  longDescription:
    - >
      A more detailed explanation of the risk, including how it can manifest
      and what its potential impact is.
  category: risksSupplyChainAndDevelopment # Required: Must match one of the risk categories
  personas:
    - personaModelConsumer
  controls:
    - controlNewControl
  examples: # Provide links to real-world examples or research
    - >
      A link to a real-world example or research paper describing this risk.
  tourContent: # Describe how the risk appears in the lifecycle map
    introduced:
      - >
        Where in the lifecycle this risk is typically introduced.
    exposed:
      - >
        Where in the lifecycle this risk is typically exposed or exploited.
    mitigated:
      - >
        Where in the lifecycle this risk is typically mitigated.
```

**Available Risk Categories:**

The `category` field is required and must be one of the following:

- `risksSupplyChainAndDevelopment` - Risks related to model development, training data, and supply chain
  - Examples: Data Poisoning (DP), Excessive Data Handling (EDH), Model Source Tampering (MST), Unauthorized Training Data (UTD)

- `risksDeploymentAndInfrastructure` - Risks in deployment environments and infrastructure
  - Examples: Insecure Integrated Component (IIC), Model Deployment Tampering (MDT), Model Exfiltration (MXF), Model Reverse Engineering (MRE)

- `risksRuntimeInputSecurity` - Risks from malicious or adversarial inputs at runtime
  - Examples: Denial of ML Service (DMS), Model Evasion (MEV), Prompt Injection (PIJ)

- `risksRuntimeDataSecurity` - Risks related to data security during model operation
  - Examples: Inferred Sensitive Data (ISD), Sensitive Data Disclosure (SDD)

- `risksRuntimeOutputSecurity` - Risks from insecure or malicious model outputs
  - Examples: Insecure Model Output (IMO), Rogue Actions (RA)

When adding a new risk, select the category that best describes where in the AI lifecycle the risk occurs. The category determines how the risk is grouped in the controls-to-risk visualization graph.

**Note on visualization**: While risks are categorized individually in `risks.yaml`, the current `mermaid-styles.yaml` configuration applies a single visual style to all risk categories. Risk categories are grouped separately in the generated graphs but share the same pink color scheme.

### 3. Update Corresponding Controls

To ensure the framework remains fully connected, every control that mitigates your new risk must be updated to include a reference back to that risk.

- **File to edit**: `risk-map/yaml/controls.yaml`
- **Action**: For each control ID you listed in the previous step (e.g., `controlNewControl`), find its definition in `controls.yaml` and add your new risk's ID (`NEW`) to its `risks` list.

```yaml
# In risk-map/yaml/controls.yaml, under the controlNewControl definition
- id: controlNewControl
  # other properties
  risks:
    - IMO
    - PIJ
    - NEW # Add your new risk ID here
```

### 4. Validate Control-Risk References

Before committing, validate that your control-to-risk cross-references are consistent:

```bash
# Manual validation (recommended during development)
python scripts/hooks/validate_control_risk_references.py --force

# Format YAML files (auto-runs in pre-commit but useful for preview)
npx prettier --write risk-map/yaml/controls.yaml risk-map/yaml/risks.yaml

# The pre-commit hook will also run all validations automatically when you commit
git add risk-map/yaml/controls.yaml risk-map/yaml/risks.yaml
git commit -m "Add new risk with proper control relationships"
```

The validation will check:

- ✅ All controls that list risks in `controls.yaml` are referenced back by those risks in `risks.yaml`
- ✅ All risks that reference controls in `risks.yaml` have those controls listing them in `controls.yaml`
- ✅ No isolated entries (controls with empty risk lists, risks with empty control lists)

**Example of consistent cross-references:**

```yaml
# risk-map/yaml/controls.yaml
controls:
  - id: CTRL-001
    risks: # Control addresses these risks
      - RISK-001
      - RISK-002

# risk-map/yaml/risks.yaml
risks:
  - id: RISK-001
    controls:
      - CTRL-001 # Risk acknowledges this control
  - id: RISK-002
    controls:
      - CTRL-001 # Bidirectional consistency ✅
```

**Note**: When you commit changes to `risks.yaml`, the pre-commit hook automatically generates:

- Updated risk graph at `./risk-map/docs/controls-to-risk-graph.md`
- Risk tables at `./risk-map/tables/risks-full.md` and `risks-summary.md`
- Regenerated cross-reference at `./risk-map/tables/controls-xref-risks.md`

All files are automatically staged for your commit.

### 5. Validate and Create a Pull Request

Once validated, follow the [General Content Contribution Workflow](#general-content-contribution-workflow) to create your pull request.

---

## Adding a Persona

Personas define the key roles and responsibilities within the AI ecosystem. Adding a new persona is a straightforward process.

### 1. Add the new persona ID to the schema

First, declare the new persona's unique ID in the `personas.schema.json` file. The ID should follow the `persona[Name]` convention.

- **File to edit**: `risk-map/schemas/personas.schema.json`
- **Action**: Find the `enum` list under `definitions.persona.properties.id` and add your new persona ID.

```json
// In risk-map/schemas/personas.schema.json
"id": {
  "type": "string",
  "enum": ["personaModelCreator", "personaModelConsumer", "personaNewPersona"]
},
```

### 2. Add the new persona definition to the YAML file

Next, provide the definition for the new persona in the `personas.yaml` file.

- **File to edit**: `risk-map/yaml/personas.yaml`
- **Action**: Add a new entry to the `personas` list with an `id`, `title`, and `description`.

```yaml
# In risk-map/yaml/personas.yaml
- id: personaNewPersona
  title: New Persona
  description:
    - >
      A description of this new role, its responsibilities, and its
      relationship to the AI lifecycle.
```

### 3. Update Existing Risks and Controls

If this new persona is affected by existing risks or is responsible for implementing existing controls, you must update the corresponding YAML files to reflect this.

- **Files to edit**: `risk-map/yaml/risks.yaml`, `risk-map/yaml/controls.yaml`
- **Action**: Review the existing risks and controls. Add the `personaNewPersona` ID to the `personas` list of any relevant entry.

```yaml
# In risk-map/yaml/controls.yaml, for an existing control:
- id: controlRiskGovernance
  # other properties
  personas:
    - personaModelCreator
    - personaModelConsumer
    - personaNewPersona # Add the new persona if they are responsible
```

### 4. Validate and Create a Pull Request

After making your changes, use a JSON schema validator to ensure that your updated files conform to their schemas. Once validated, follow the [General Content Contribution Workflow](#general-content-contribution-workflow) to create your pull request.

---

## Troubleshooting Validation Issues

### Edge Validation Errors

If the pre-commit hook or manual validation fails with edge consistency errors:

1. **Bidirectional Edge Mismatch**:

   ```
   Component 'componentA': missing incoming edges for: componentB
   ```

   **Fix**: Add `componentA` to `componentB`'s `edges.from` list

2. **Isolated Component**:
   ```
   Found 1 isolated components (no edges): componentX
   ```
   **Fix**: Add appropriate `to` and/or `from` edges, or verify if isolation is intentional

### Graph Generation Issues

If you encounter issues with the automatic graph generation:

1. **Component graph generation failed during pre-commit**:

   ```
   ❌ Graph generation failed
   ```

   **Fix**: Check that `components.yaml` is valid and accessible. Test manually:

   ```bash
   python scripts/hooks/validate_riskmap.py --to-graph ./test-graph.md --force
   ```

2. **Control-to-component graph generation failed**:

   ```
   ❌ Control-to-component graph generation failed
   ```

   **Fix**: Verify that both `controls.yaml` and `components.yaml` are accessible and properly formatted. Test manually:

   ```bash
   python scripts/hooks/validate_riskmap.py --to-controls-graph ./test-controls.md --force
   ```

3. **Generated graph not staged**:

   ```
   ⚠️ Warning: Could not stage generated graph
   ```

   **Fix**: Check file permissions and git repository status. Ensure `./risk-map/docs/` directory is writable.

4. **Component layout seems suboptimal**:
   **Fix**: Use debug mode to inspect graph structure:

   ```bash
   python scripts/hooks/validate_riskmap.py --to-graph ./debug-graph.md --debug --force
   ```

5. **Control graph looks cluttered or confusing**:
   **Fix**: The control graph uses automatic optimization. If results seem wrong, verify:
   - Control component references are accurate in `controls.yaml`
   - Component categories are correctly assigned in `components.yaml`
   - Test the graph generation manually to inspect the output

### Bypassing Validation (Not Recommended)

If you need to commit without running the pre-commit hook (strongly discouraged):

```bash
git commit --no-verify -m "commit message"
```

However, your changes will still be validated during the PR review process.
=======
**[Best Practices](best-practices.md)**
- Development workflow recommendations
- Validation strategies
- Documentation standards
- Graph preview techniques
>>>>>>> 1234a480

---

## Quick Links

- [Repository CONTRIBUTING.md](../../CONTRIBUTING.md) - Branch strategy, PR workflow, CLA
- [Scripts Documentation](../../scripts/README.md) - Git hooks and validation scripts
- Component Schema: `risk-map/schemas/components.schema.json`
- Controls Schema: `risk-map/schemas/controls.schema.json`
- Risks Schema: `risk-map/schemas/risks.schema.json`
- Personas Schema: `risk-map/schemas/personas.schema.json`<|MERGE_RESOLUTION|>--- conflicted
+++ resolved
@@ -6,692 +6,11 @@
 
 This guide outlines how you can contribute to the Coalition for Secure AI (CoSAI) Risk Map. By following these steps, you can help expand the framework while ensuring your contributions are consistent with the project's structure and pass all validation checks.
 
-<<<<<<< HEAD
-## Prerequisites
-
-Before contributing to the Risk Map, ensure you have the necessary validation tools set up. You can set up your development environment either using the VS Code Dev Container (recommended) or through manual installation.
-
-### Option 1: Using Dev Container (Recommended)
-
-The repository includes a VS Code Dev Container configuration that provides a pre-configured development environment with all necessary dependencies.
-
-**Prerequisites:**
-
-- VS Code with the "Dev Containers" extension installed
-- Docker Desktop or compatible container runtime
-- Approximately 6GB of available disk space for the container image
-
-**Setup:**
-
-1. **Open the repository in VS Code**
-2. **Reopen in Container**: When prompted (or use Command Palette: "Dev Containers: Reopen in Container")
-3. **Wait for container build**: The first build installs Python 3.11, Node.js, Chrome/Chromium, and all project dependencies
-4. **Install pre-commit hooks** (one-time setup):
-
-   ```bash
-   # From the repository root inside the container
-   bash ./scripts/install-precommit-hook.sh
-   ```
-
-The Dev Container automatically provides:
-
-- Python 3.11 with all requirements.txt dependencies
-- Node.js 18+ with npm packages (prettier, mermaid-cli)
-- Chrome/Chromium browser pre-installed for SVG generation
-- act tool for local GitHub Actions testing
-- VS Code extensions: Mermaid preview, YAML validation, Ruff linting
-
-### Option 2: Manual Setup
-
-If you prefer not to use the Dev Container or need to set up your environment manually:
-
-**Prerequisites:**
-
-- Python 3.10 or higher
-- Node.js 18+ and npm
-- Chrome/Chromium browser (for SVG generation from Mermaid diagrams)
-
-1. **Install dependencies and pre-commit hook (one-time setup)**:
-
-   ```bash
-   # From the repository root
-   # Install required Python packages
-   pip install -r requirements.txt
-
-   # Install Node.js dependencies (prettier, mermaid-cli, etc.)
-   npm install
-
-   # Install the pre-commit hook
-   bash ./scripts/install-precommit-hook.sh
-   ```
-
-2. **Verify the hook is working**:
-   ```bash
-   # Make a test change to risk-map/yaml/components.yaml
-   # Attempt to commit - the hook should run validation
-   git add risk-map/yaml/components.yaml
-   git commit -m "test commit"
-   ```
-
-### Setting Up Pre-commit Hooks
-
-The repository includes automated schema validation, prettier YAML formatting, ruff Python linting, component edge consistency checks, control-to-risk reference validation, automatic graph generation, and Mermaid SVG generation via git pre-commit hooks.
-
-**Note**: If using the Dev Container, Chrome/Chromium is pre-installed. For manual setup on Linux ARM64, you may need to install Chromium manually:
-
-```bash
-# Use the --install-playwright flag during setup
-./scripts/install-precommit-hook.sh --install-playwright
-
-# Or install manually
-npx playwright install chromium --with-deps
-```
-
-### Manual Edge Validation & Graph Generation
-
-You can run edge validation and graph generation manually at any time:
-
-```bash
-# Validate only if components.yaml is staged for commit
-python scripts/hooks/validate_riskmap.py
-
-# Force validation regardless of git status
-python scripts/hooks/validate_riskmap.py --force
-
-# Generate component graph visualization
-python scripts/hooks/validate_riskmap.py --to-graph ./my-graph.md --force
-
-# Generate component graph with debug annotations
-python scripts/hooks/validate_riskmap.py --to-graph ./debug-graph.md --debug --force
-
-# Generate control-to-component relationship graph
-python scripts/hooks/validate_riskmap.py --to-controls-graph ./controls-graph.md --force
-```
-
-The validation script checks for:
-
-- **Bidirectional edge consistency**: If Component A references Component B in its `to` edges, Component B must have Component A in its `from` edges
-- **No isolated components**: Components should have at least one `to` or `from` edge
-- **Valid component references**: All components referenced in edges must exist
-
-**Automatic Graph Generation**: The pre-commit hook automatically generates graphs when relevant files are staged:
-
-- **Component Graph**: When `components.yaml` is staged, generates `./risk-map/diagrams/risk-map-graph.md`
-  - Uses Elk layout engine for automatic positioning and ranking
-  - Organizes components into category-based subgraphs with configurable styling
-- **Control Graph**: When `components.yaml` OR `controls.yaml` is staged, generates `./risk-map/diagrams/controls-graph.md`
-  - Shows control-to-component relationships with optimization
-  - Dynamic component clustering and multi-edge styling
-- **Risk Graph**: When `components.yaml`, `controls.yaml` OR `risks.yaml` is staged, generates `./risk-map/diagrams/controls-to-risk-graph.md`
-  - Maps controls to risks they mitigate with component context
-  - Organizes risks into 5 color-coded category subgraphs
-  - Visualizes three-layer relationships: risks → controls → components
-- All generated graphs are automatically staged for inclusion in your commit
-
-_See [scripts documentation](../../scripts/README.md) for more information on the git hooks and validation._
-
-### Manual Graph Generation
-
-Beyond automatic generation, you can manually generate all three types of graphs using the validation script:
-
-```bash
-# Generate component relationship graph
-python scripts/hooks/validate_riskmap.py --to-graph ./components.md --force
-
-# Generate control-to-component graph
-python scripts/hooks/validate_riskmap.py --to-controls-graph ./controls-graph.md --force
-
-# Generate control-to-risk relationship graph
-python scripts/hooks/validate_riskmap.py --to-risk-graph ./risk-graph.md --force
-
-# Generate all three graph types
-python scripts/hooks/validate_riskmap.py --to-graph ./components.md --to-controls-graph ./controls.md --to-risk-graph ./risk.md --force
-```
-
-### Markdown Table Documentation
-
-The pre-commit hooks automatically generate markdown tables from YAML files for easy documentation viewing:
-
-**Automatic Generation:**
-
-- **Triggered by**: Staging `components.yaml`, `controls.yaml`, or `risks.yaml`
-- **Output location**: `risk-map/tables/`
-- **Smart regeneration**: Cross-reference tables regenerated when dependencies change
-- **Auto-staging**: Generated tables added to commit automatically
-
-**Generation rules:**
-
-- `components.yaml` → `components-full.md`, `components-summary.md`, and regenerates `controls-xref-components.md` (3 files)
-- `risks.yaml` → `risks-full.md`, `risks-summary.md`, and regenerates `controls-xref-risks.md` (3 files)
-- `controls.yaml` → all 4 formats: `controls-full.md`, `controls-summary.md`, `controls-xref-risks.md`, `controls-xref-components.md`
-
-**Manual Generation:**
-
-```bash
-# Generate all formats for one type
-python3 scripts/hooks/yaml_to_markdown.py components --all-formats
-python3 scripts/hooks/yaml_to_markdown.py controls --all-formats
-
-# Generate all types and formats (8 files total)
-python3 scripts/hooks/yaml_to_markdown.py --all --all-formats
-
-# Generate to custom output directory
-python3 scripts/hooks/yaml_to_markdown.py --all --all-formats --output-dir /tmp/tables
-
-# Generate specific format
-python3 scripts/hooks/yaml_to_markdown.py controls --format xref-risks
-python3 scripts/hooks/yaml_to_markdown.py components --format summary
-```
-
-**Available formats:**
-
-- `full` - Complete tables with all columns (default)
-- `summary` - Condensed: ID, Title, Description, Category
-- `xref-risks` - Control-to-risk cross-reference (controls only)
-- `xref-components` - Control-to-component cross-reference (controls only)
-
-**Use cases:**
-
-- Review component definitions in table format
-- Export risk catalog for documentation
-- Generate control mappings for compliance reports
-- Create cross-reference documentation
-
-**Control Graph Features:**
-
-- **Dynamic Component Clustering**: Automatically groups components that share multiple controls
-- **Category Optimization**: Maps controls to entire categories when they apply to all components in that category
-- **Multi-Edge Styling**: Uses different colors and patterns for controls with 3+ edges
-- **Consistent Styling**: Color-coded categories and visual hierarchy
-- **Mermaid Format**: Generates Mermaid-compatible diagrams ready for documentation
-
-**Example Control Graph Output:**
-The generated graph shows controls (grouped by category) connected to the components they protect, with optimization applied to reduce visual complexity while maintaining accuracy.
-
-### Manual Control-to-Risk Reference Validation
-
-You can run control-to-risk reference validation at any time:
-
-```bash
-# Validate control-to-risk references if at least one of controls.yaml or risks.yaml is staged
-python scripts/hooks/validate_control_risk_references.py
-
-# Force control-to-risk references validation regardless of git status
-python scripts/hooks/validate_control_risk_references.py --force
-```
-
-The control-to-risk validates cross-reference consistency between `controls.yaml` and `risks.yaml`:
-
-- **Bidirectional consistency**: Ensures that if a control lists a risk, that risk also references the control
-- **Isolated entry detection**: Finds controls with no risk references or risks with no control references
-- **all or none awareness**: Will not flag controls that leverage the `all` or `none` risk mappings
-
-### Manual Prettier Formatting
-
-You can run prettier formatting on YAML files manually:
-
-```bash
-# Format all YAML files in risk-map/yaml/
-npx prettier --write risk-map/yaml/*.yaml
-
-# Check formatting without modifying files
-npx prettier --check risk-map/yaml/*.yaml
-```
-
-Prettier ensures consistent formatting across all YAML files in the `risk-map/yaml/` directory, automatically handling indentation, spacing, and other style conventions.
-
-### Manual Ruff Linting
-
-You can run ruff linting on Python files manually:
-
-```bash
-# Lint all Python files
-ruff check .
-
-# Lint specific directories
-ruff check tools/ scripts/
-
-# Auto-fix issues where possible
-ruff check --fix .
-
-# Check specific staged files
-ruff check $(git diff --cached --name-only --diff-filter=ACM | grep '\.py$')
-```
-
-Ruff enforces Python code quality and style standards, catching potential issues before they make it into the repository.
-
-## Customizing Graph Appearance
-
-The CoSAI Risk Map system generates visual Mermaid graphs of component relationships and control-to-component mappings. You can fully customize the appearance of these graphs through the `risk-map/yaml/mermaid-styles.yaml` configuration file.
-
-### Understanding the Configuration Structure
-
-The `mermaid-styles.yaml` file uses a hierarchical structure with four main sections:
-
-#### Foundation Design Tokens
-
-Define semantic colors, stroke widths, and patterns used throughout the system:
-
-```yaml
-foundation:
-  colors:
-    primary: '#4285f4' # Google Blue - used for primary actions and "all" controls
-    success: '#34a853' # Google Green - used for success states and category mappings
-    accent: '#9c27b0' # Purple - first multi-edge style color
-    warning: '#ff9800' # Orange - second multi-edge style color
-    error: '#e91e63' # Pink - third multi-edge style color
-    neutral: '#333333' # Dark gray - used for borders and strokes
-    lightGray: '#f0f0f0' # Light gray - container backgrounds
-    darkGray: '#666666' # Medium gray - container borders
-  strokeWidths:
-    thin: '1px' # Subgroup borders
-    medium: '2px' # Standard component and control borders
-    thick: '3px' # Emphasis elements like container borders
-  strokePatterns:
-    solid: '' # No dash pattern (solid lines)
-    dashed: '5 5' # Standard dashed pattern
-    dotted: '8 4' # Dotted pattern for "all" control edges
-    longDash: '10 2' # Long dash pattern for multi-edge styles
-    longDashSpaced: '10 5' # Long dash with spacing for containers
-```
-
-#### Shared Elements
-
-Elements used by both component graphs and control graphs:
-
-```yaml
-sharedElements:
-  cssClasses:
-    hidden: 'display: none;'
-    allControl: 'stroke:#4285f4,stroke-width:2px,stroke-dasharray: 5 5'
-  componentCategories:
-    componentsInfrastructure:
-      fill: '#e6f3e6' # Light green for infrastructure components
-      stroke: '#333333' # Dark gray border
-      strokeWidth: '2px' # Medium border width
-      subgroupFill: '#d4e6d4' # Darker green for infrastructure subgroups
-    componentsApplication:
-      fill: '#e6f0ff' # Light blue for application components
-      stroke: '#333333' # Dark gray border
-      strokeWidth: '2px' # Medium border width
-      subgroupFill: '#e0f0ff' # Darker blue for application subgroups
-    componentsModel:
-      fill: '#ffe6e6' # Light red for model components
-      stroke: '#333333' # Dark gray border
-      strokeWidth: '2px' # Medium border width
-      subgroupFill: '#f0e6e6' # Darker red for model subgroups
-```
-
-#### Graph Type Configurations
-
-Specific settings for component graphs and control graphs:
-
-```yaml
-graphTypes:
-  component:
-    direction: 'TD' # Top-down layout for component relationships
-    flowchartConfig:
-      padding: 5 # Internal node padding
-      wrappingWidth: 250 # Text wrapping width
-  control:
-    direction: 'LR' # Left-right layout optimized for control-to-component flow
-    flowchartConfig:
-      nodeSpacing: 25 # Space between nodes
-      rankSpacing: 150 # Space between ranks/levels
-      padding: 5 # Internal node padding
-      wrappingWidth: 250 # Text wrapping width
-    specialStyling:
-      edgeStyles:
-        multiEdgeStyles: # 4-color cycling system for controls with 3+ edges
-          - stroke: '#9c27b0' # Purple - solid
-            strokeWidth: '2px'
-          - stroke: '#ff9800' # Orange - dashed
-            strokeWidth: '2px'
-            strokeDasharray: '5 5'
-          - stroke: '#e91e63' # Pink - long dash
-            strokeWidth: '2px'
-            strokeDasharray: '10 2'
-          - stroke: '#C95792' # Magenta - long dash with spacing
-            strokeWidth: '2px'
-            strokeDasharray: '10 5'
-```
-
-### Common Customization Examples
-
-#### 1. Change Component Category Color Scheme
-
-To modify the color scheme for component categories (affects both graph types):
-
-```yaml
-sharedElements:
-  componentCategories:
-    componentsInfrastructure:
-      fill: '#e3f2fd' # Light blue instead of green
-      stroke: '#333333'
-      strokeWidth: '2px'
-      subgroupFill: '#bbdefb' # Darker blue for subgroups
-    componentsApplication:
-      fill: '#f3e5f5' # Light purple instead of blue
-      stroke: '#333333'
-      strokeWidth: '2px'
-      subgroupFill: '#e1bee7' # Darker purple for subgroups
-```
-
-#### 2. Modify Graph Layout and Spacing
-
-To change graph orientation and spacing:
-
-```yaml
-graphTypes:
-  component:
-    direction: 'LR' # Change to left-right layout
-    flowchartConfig:
-      nodeSpacing: 40 # Increase space between nodes
-      rankSpacing: 50 # Increase space between levels
-      wrappingWidth: 300 # Allow wider text labels
-  control:
-    direction: 'TB' # Change to top-bottom layout
-```
-
-#### 3. Customize Multi-Edge Control Styling
-
-To modify the 4-color cycling system for complex controls:
-
-```yaml
-graphTypes:
-  control:
-    specialStyling:
-      edgeStyles:
-        multiEdgeStyles:
-          - stroke: '#1976d2' # Blue theme
-            strokeWidth: '3px' # Thicker lines
-          - stroke: '#388e3c' # Green
-            strokeWidth: '3px'
-            strokeDasharray: '8 8'
-          - stroke: '#f57c00' # Orange
-            strokeWidth: '3px'
-            strokeDasharray: '12 4'
-          - stroke: '#7b1fa2' # Purple
-            strokeWidth: '3px'
-            strokeDasharray: '15 5'
-```
-
-#### 4. Adjust Foundation Colors for Brand Consistency
-
-To align with organizational brand colors:
-
-```yaml
-foundation:
-  colors:
-    primary: '#0066cc' # Your brand primary color
-    success: '#00aa44' # Your brand success color
-    accent: '#6600cc' # Your brand accent color
-    neutral: '#404040' # Darker borders for better contrast
-```
-
-#### 5. Customize Risk Category Appearance
-
-To modify colors for risk categories in the controls-to-risk graph:
-
-```yaml
-graphTypes:
-  risk:
-    specialStyling:
-      riskCategories:
-        risks:
-          fill: '#ffeef0' # Light pink background for risk category
-          stroke: '#e91e63' # Pink border for risk emphasis
-          strokeWidth: '2px'
-          subgroupFill: '#ffe0e6' # Darker pink for risk subgroups
-```
-
-**Note**: The current configuration uses a single `risks` category. Individual risk categories (like `risksSupplyChainAndDevelopment`, `risksDeploymentAndInfrastructure`, etc.) are defined in `risks.yaml` but share the same visual styling from this single `risks` configuration.
-
-#### 6. Style All Three Graph Containers
-
-To create a consistent appearance across the risk graph's three layers:
-
-```yaml
-graphTypes:
-  risk:
-    specialStyling:
-      componentsContainer:
-        fill: '#e8f5e9' # Light green - bottom layer (components)
-        stroke: '#4caf50' # Green border
-        strokeWidth: '3px'
-        strokeDasharray: '10 5'
-      controlsContainer:
-        fill: '#e3f2fd' # Light blue - middle layer (controls)
-        stroke: '#2196f3' # Blue border
-        strokeWidth: '3px'
-        strokeDasharray: '10 5'
-      risksContainer:
-        fill: '#fce4ec' # Light pink - top layer (risks)
-        stroke: '#e91e63' # Pink border
-        strokeWidth: '3px'
-        strokeDasharray: '10 5'
-```
-
-### Testing Your Customizations
-
-1. **Edit the configuration**: Modify `risk-map/yaml/mermaid-styles.yaml`
-
-2. **Validate your changes** using the pre-commit hooks:
-
-   ```bash
-   # Stage your changes
-   git add risk-map/yaml/mermaid-styles.yaml
-
-   # Commit to trigger validation
-   git commit -m "Update graph styling"
-   ```
-
-3. **Generate test graphs** to preview your changes:
-
-   ```bash
-   # Generate component graph with your styling
-   python3 scripts/hooks/validate_riskmap.py --to-graph test-component.md --force
-
-   # Generate control graph with your styling
-   python3 scripts/hooks/validate_riskmap.py --to-controls-graph test-control.md --force
-   ```
-
-4. **View the results** by opening the generated Markdown files in a compatible viewer (see Visualizing Graphs below).
-
-### Configuration Validation
-
-The system automatically validates your configuration against a JSON schema that enforces:
-
-- **Color format**: All colors must be valid 6-digit hex codes (`#RRGGBB`)
-- **Required properties**: Essential configuration elements cannot be omitted
-- **Value constraints**: Node spacing must be positive integers, direction must be valid Mermaid values (`TD`, `LR`, etc.)
-- **Structural integrity**: Proper YAML structure and object nesting
-
-If your configuration is invalid, you'll see detailed error messages indicating exactly what needs to be fixed.
-
-### Fallback and Error Handling
-
-The system includes robust fallback mechanisms:
-
-- **Missing configuration file**: Uses built-in defaults that match the original hardcoded styling
-- **Invalid configuration**: Falls back to defaults while displaying clear error messages
-- **Partial configuration**: Missing elements use sensible defaults from the emergency configuration
-
-This ensures that graph generation never fails due to configuration issues, allowing you to iterate on styling without breaking functionality.
-
-### Visualizing Graphs During Development
-
-The generated Mermaid graphs use the **Elk layout engine** for automatic positioning. To properly view these graphs during development:
-
-#### Compatible Viewers:
-
-- **Mermaid.ink**: Online service that supports Elk layout
-  - Copy the `.mermaid` file content to https://mermaid.ink/
-  - Provides accurate rendering of complex layouts
-- **VS Code with Mermaid extensions** that support Elk (check extension documentation)
-- **GitHub**: Native Mermaid rendering does not support Elk layout and the maps will appear as poorly organized or unwieldy to review
-
-#### Generate Both Formats:
-
-```bash
-# Generate both .md and .mermaid formats for easier viewing
-python scripts/hooks/validate_riskmap.py --to-graph ./test.md --mermaid-format --force
-
-# This creates:
-# - test.md (markdown with code block)
-# - test.mermaid (raw mermaid content for online viewers)
-```
-
-#### Troubleshooting Visualization:
-
-- **Layout appears broken**: Ensure your viewer supports Elk layout engine
-- **Components overlap**: Try mermaid.ink which handles Elk positioning correctly
-- **Styling not applied**: Some viewers may not support all Mermaid styling features
-
-### Advanced Customization Tips
-
-- **Consistent color schemes**: Use the `foundation.colors` section to define a palette, then reference these colors throughout the configuration
-- **Accessibility**: Choose colors with sufficient contrast ratios for accessibility compliance
-- **Testing**: Generate graphs with diverse content (few vs. many components/controls) to ensure your styling works across different scenarios
-- **Version control**: Document your customization rationale in commit messages for future reference
-
-## GitHub Actions Validation
-
-The repository includes automated GitHub Actions that validate all pull requests against the same standards as local pre-commit hooks:
-
-### Automated PR Validation
-
-When you create a pull request, GitHub Actions automatically runs:
-
-- **YAML Schema Validation**: All YAML files are validated against their JSON schemas
-- **YAML Format Validation**: Ensures prettier formatting compliance
-- **Python Code Quality**: Runs ruff linting on modified Python files
-- **Component Edge Consistency**: Verifies bidirectional component relationships
-- **Control-Risk Reference Integrity**: Validates control-risk cross-references
-- **Graph Validation**: Generates and compares all three graph types
-
-### Graph Validation in CI
-
-The GitHub Actions workflow performs comprehensive graph validation:
-
-1. **Generation**: Creates fresh graphs using `validate_riskmap.py`
-2. **Comparison**: Compares generated graphs against committed versions in your PR
-3. **Validation**: Ensures graphs are up-to-date with YAML changes
-4. **Diff Output**: Provides detailed differences if validation fails
-
-**Graphs Validated:**
-
-- Component relationship graph (`./risk-map/docs/risk-map-graph.md`)
-- Control-to-component graph (`./risk-map/docs/controls-graph.md`)
-- Controls-to-risk graph (`./risk-map/docs/controls-to-risk-graph.md`)
-
-### Handling CI Validation Failures
-
-If GitHub Actions reports graph validation failures:
-
-```bash
-# Most common fix: regenerate graphs locally
-python scripts/hooks/validate_riskmap.py --to-graph ./risk-map/docs/risk-map-graph.md --force
-python scripts/hooks/validate_riskmap.py --to-controls-graph ./risk-map/docs/controls-graph.md --force
-python scripts/hooks/validate_riskmap.py --to-risk-graph ./risk-map/docs/controls-to-risk-graph.md --force
-
-# Commit the updated graphs
-git add risk-map/docs/risk-map-graph.md risk-map/docs/controls-graph.md risk-map/docs/controls-to-risk-graph.md
-git commit -m "Update generated graphs to reflect YAML changes"
-git push
-```
-
-The CI validation ensures that all contributions maintain consistency and that generated documentation stays synchronized with the underlying data.
-
-### SVG Generation from Mermaid Diagrams
-
-The repository handles Mermaid diagrams with different approaches for local development versus GitHub Actions:
-
-#### Pre-commit Hooks (Local Development)
-
-- **Automatic SVG Creation**: When Mermaid files (`.mmd`, `.mermaid`) are staged for commit, pre-commit hooks generate corresponding SVG files
-- **Auto-staging**: Generated SVG files are automatically added to the commit
-- **Location**: SVGs are created in `./risk-map/svg/` directory
-- **Prerequisites**: Requires Chrome/Chromium browser and mermaid-cli (automatically handled in Dev Container)
-
-#### GitHub Actions (Pull Request Validation)
-
-- **Syntax Validation**: Ensures all Mermaid files compile successfully
-- **Preview Generation**: Creates SVG previews attached as PR comments
-- **Error Reporting**: Provides detailed error messages for syntax issues
-- **Does NOT generate**: GitHub Actions do not create SVG files for commit
-
-#### Platform Considerations
-
-- **Mac/Windows/Linux x64**: Chrome automatically handled by puppeteer
-- **Dev Container**: Chrome/Chromium pre-installed and configured
-- **Linux ARM64 (manual setup)**: Requires manual Chromium setup:
-
-  ```bash
-  # Use the --install-playwright flag during setup
-  ./scripts/install-precommit-hook.sh --install-playwright
-
-  # Or install manually
-  npx playwright install chromium --with-deps
-  ```
-
-## General Content Contribution Workflow
-
-1. **Create a GitHub issue** to track your work (see Best Practices below)
-2. Read the repository-wide [CONTRIBUTING.md](../../CONTRIBUTING.md) and follow the [Content Update Branching Process](../../CONTRIBUTING.md#for-content-updates-two-stage-process) for all content authoring
-3. **Set up your development environment** using either the Dev Container (recommended) or manual setup
-4. **Install pre-commit hooks** (see Prerequisites above)
-5. Make content changes per the guides below (components, controls, risks, personas)
-6. **Validate your changes** against all validation rules:
-   - JSON Schema validation
-   - Prettier YAML formatting
-   - Ruff Python linting (if modifying Python files)
-   - Component edge consistency
-   - Control-to-risk reference consistency
-7. Open a PR against the `develop` branch describing the Risk Map updates and validation performed
-   - GitHub Actions will automatically run the same validations on your PR
-   - Address any CI failures before requesting review
-
----
-
-## Contribution Guides
-
-1.  [Adding a new component](#adding-a-component)
-2.  [Adding a new control](#adding-a-control)
-3.  [Adding a new risk](#adding-a-risk)
-4.  [Adding a new persona](#adding-a-persona)
-
----
-
-## Adding a Component
-
-Once you've determined the need for a new component, the following steps are required to integrate it into the framework. For this example, we'll add a new component called `componentNewComponent` to the "Application" category.
-
-### 1. Add the new component ID to the schema
-
-First, declare the new component's unique ID in the schema. This makes the system aware of the new component and allows for validation.
-
-- **File to edit**: `risk-map/schemas/components.schema.json`
-- **Action**: Find the `enum` list under `definitions.component.properties.id` and add your new component's ID. The ID should follow the `component[Name]` convention.
-
-```json
-// In risk-map/schemas/components.schema.json
-"id": {
-  "type": "string",
-  "enum": [
-    ...
-    "componentAgentPlugin",
-    "componentNewComponent" // Add your new component ID here
-  ]
-},
-```
-=======
 ---
 
 ## Documentation Index
 
 ### Getting Started
->>>>>>> 1234a480
 
 **[Setup & Prerequisites](setup.md)**
 - Installing dependencies and pre-commit hooks
@@ -700,24 +19,6 @@
 
 ### Development Tools
 
-<<<<<<< HEAD
-- **File to edit**: `risk-map/yaml/components.yaml`
-- **Action**: Add a new entry to the `components` list.
-
-```yaml
-# In risk-map/yaml/components.yaml
-- id: componentNewComponent
-  title: New Component
-  description:
-    - >
-      A detailed description of what this new component represents in the
-      AI development lifecycle and why it is important for understanding risk.
-  category: componentsApplication # Must match an id from risk-map/schemas/components.schema.json#/definitions/category/properties/id
-  edges:
-    to: []
-    from: []
-```
-=======
 **[Validation Tools](validation.md)**
 - Manual edge validation and graph generation
 - Markdown table documentation
@@ -731,7 +32,6 @@
 - Graph layout and spacing configuration
 - Testing and visualizing customizations
 - Common customization examples
->>>>>>> 1234a480
 
 **[CI/CD Validation](ci-cd.md)**
 - GitHub Actions automated validation
@@ -746,19 +46,6 @@
 - Using validation tools during development
 - Creating pull requests
 
-<<<<<<< HEAD
-- **File to edit**: `risk-map/yaml/components.yaml`
-- **Action**: Update the `edges` block for `componentNewComponent`. For our example, let's say it receives data from `componentInputHandling` and sends data to `componentApplication`.
-
-```yaml
-# In risk-map/yaml/components.yaml, under your new component's definition
-edges:
-  to:
-    - componentApplication # Outgoing connection
-  from:
-    - componentInputHandling # Incoming connection
-```
-=======
 **Content Addition Guides:**
 - **[Adding a Component](guide-components.md)** - Add new components to the AI system architecture
 - **[Adding a Control](guide-controls.md)** - Add new security controls and map them to components/risks
@@ -766,527 +53,17 @@
 - **[Adding a Persona](guide-personas.md)** - Add new roles in the AI ecosystem
 
 ### Reference
->>>>>>> 1234a480
 
 **[Troubleshooting](troubleshooting.md)**
 - Edge validation errors
 - Graph generation issues
 - Common problems and solutions
 
-<<<<<<< HEAD
-To make the connections bidirectional, you must now update the corresponding `edges` on the components you just referenced. **This step is critical** - the pre-commit hook will prevent commits if edges are not bidirectionally consistent.
-
-- **File to edit**: `risk-map/yaml/components.yaml`
-- **Action**:
-  1.  Find the `componentInputHandling` definition and add `componentNewComponent` to its `edges.to` list.
-  2.  Find the `componentApplication` definition and add `componentNewComponent` to its `edges.from` list.
-
-```yaml
-# In the componentInputHandling definition:
-- id: componentInputHandling
-  # other properties
-  edges:
-    to:
-      - componentTheModel
-      - componentNewComponent # Add outgoing edge to your new component
-    from:
-      - componentApplication
-
-# In the componentApplication definition:
-- id: componentApplication
-  # other properties
-  edges:
-    to:
-      - componentInputHandling
-      - componentAgentPlugin
-    from:
-      - componentOutputHandling
-      - componentNewComponent # Add incoming edge from your new component
-```
-
-### 5. Validate Changes & Generate Graph
-
-Before committing, validate that your changes are consistent:
-
-```bash
-# Manual validation (recommended during development)
-python scripts/hooks/validate_riskmap.py --force
-
-# Optional: Generate component graph to visualize your changes
-python scripts/hooks/validate_riskmap.py --to-graph ./preview-graph.md --force
-
-# Optional: Generate control-to-component graph to visualize control relationships
-python scripts/hooks/validate_riskmap.py --to-controls-graph ./preview-controls.md --force
-
-# Optional: Generate controls-to-risk graph to visualize risk relationships
-python scripts/hooks/validate_riskmap.py --to-risk-graph ./preview-risks.md --force
-
-# Format YAML files (auto-runs in pre-commit but useful for preview)
-npx prettier --write risk-map/yaml/components.yaml
-
-# The pre-commit hook will also run all validations automatically when you commit
-git add risk-map/yaml/components.yaml
-git commit -m "Add componentNewComponent with proper edge relationships"
-```
-
-The validation will check:
-
-- ✅ All outgoing edges (`to`) have corresponding incoming edges (`from`) in target components
-- ✅ All incoming edges (`from`) have corresponding outgoing edges (`to`) in source components
-- ✅ No components are isolated (unless intentionally designed)
-- ✅ All referenced components exist in the YAML file
-
-**Note**: When you commit changes to `components.yaml`, the pre-commit hook automatically generates:
-
-- Updated component graph at `./risk-map/docs/risk-map-graph.md`
-- Component tables at `./risk-map/tables/components-full.md` and `components-summary.md`
-- Regenerated cross-reference at `./risk-map/tables/controls-xref-components.md`
-
-All files are automatically staged for your commit.
-
-### 6. Create a Pull Request
-
-After successful validation, follow the [General Content Contribution Workflow](#general-content-contribution-workflow) to create your pull request.
-
----
-
-## Adding a Control
-
-Adding a new control involves defining it and then mapping it to the components, personas, and risks it affects. For this example, let's add a hypothetical `controlNewControl`.
-
-### 1. Add the new control ID to the schema
-
-First, declare the new control's unique ID in the `controls.schema.json` file. This registers the new control with the framework. The ID should follow the `control[Name]` convention.
-
-- **File to edit**: `risk-map/schemas/controls.schema.json`
-- **Action**: Find the `enum` list under `definitions.control.properties.id` and add your new control ID alphabetically.
-
-```json
-// In risk-map/schemas/controls.schema.json
-"id": {
-  "type": "string",
-  "enum": [
-    ...
-    "controlApplicationAccessManagement",
-    "controlNewControl", // Add your new control ID here
-    "controlIncidentResponseManagement",
-    ...
-  ]
-},
-```
-
-### 2. Add the new control definition to the YAML file
-
-Next, define the control's properties in the main `controls.yaml` data file. This is where you describe what the control is and map it to other parts of the framework.
-
-- **File to edit**: `risk-map/yaml/controls.yaml`
-- **Action**: Add a new entry to the `controls` list. When filling out the properties, you must select valid IDs from the other schema files.
-
-> **Note on universal controls**: For controls that apply broadly (e.g., governance or assurance tasks), you can use the string `"all"` for `components` and `risks`. For controls that don't apply to any specific component, use `"none"`.
-
-```yaml
-# Example of a specific control
-- id: controlNewControl
-  title: A New and Important Control
-  description:
-    - >
-      A clear and concise description of what this control does, how it works,
-      and why it is an effective safeguard.
-  category: controlsModel
-  personas:
-    - personaModelCreator
-    - personaModelConsumer
-  components:
-    - componentTheModel
-    - componentOutputHandling
-  risks:
-    - IMO # Mapped to Insecure Model Output
-    - PIJ # Mapped to Prompt Injection
-
-# Example of a universal (governance) control
-- id: controlRedTeaming
-  title: Red Teaming
-  description:
-    - >
-      Drive security and privacy improvements through self-driven adversarial attacks
-      on AI infrastructure and products.
-  category: controlsAssurance
-  personas:
-    - personaModelCreator
-    - personaModelConsumer
-  components: all # This control applies to all components
-  risks: all # This control applies to all risks
-```
-
-### 3. Update Corresponding Risks
-
-To ensure the framework remains fully connected, every risk that your new control mitigates must be updated to include a reference to that control. (This step is not necessary if you set `risks: all` in the previous step).
-
-- **File to edit**: `risk-map/yaml/risks.yaml`
-- **Action**: For each risk ID you listed in the previous step (e.g., `IMO`, `PIJ`), find its definition in `risks.yaml` and add your new `controlNewControl` ID to its `controls` list.
-
-```yaml
-# In risk-map/yaml/risks.yaml, under the IMO risk definition
-- id: IMO
-  # other properties
-  controls:
-    - controlOutputValidationAndSanitization
-    - controlNewControl # Add your new control here
-```
-
-### 4. Validate Control-Risk References
-
-Before committing, validate that your control-risk cross-references are consistent:
-
-```bash
-# Manual validation (recommended during development)
-python scripts/hooks/validate_control_risk_references.py --force
-
-# Format YAML files (auto-runs in pre-commit but useful for preview)
-npx prettier --write risk-map/yaml/controls.yaml risk-map/yaml/risks.yaml
-
-# The pre-commit hook will also run all validations automatically when you commit
-git add risk-map/yaml/controls.yaml risk-map/yaml/risks.yaml
-git commit -m "Add new control with proper risk relationships"
-```
-
-The validation will check:
-
-- ✅ All controls that list risks in `controls.yaml` are referenced back by those risks in `risks.yaml`
-- ✅ All risks that reference controls in `risks.yaml` have those controls listing them in `controls.yaml`
-- ✅ No isolated entries (controls with empty risk lists, risks with empty control lists)
-
-**Note**: When you commit changes to `controls.yaml`, the pre-commit hook automatically generates:
-
-- Updated control graph at `./risk-map/docs/controls-graph.md`
-- Updated risk graph at `./risk-map/docs/controls-to-risk-graph.md`
-- All 4 control table formats in `./risk-map/tables/` (full, summary, xref-risks, xref-components)
-
-All files are automatically staged for your commit.
-
-**Example of consistent cross-references:**
-
-```yaml
-# risk-map/yaml/controls.yaml
-controls:
-  - id: CTRL-001
-    risks: # Control addresses these risks
-      - RISK-001
-      - RISK-002
-
-# risk-map/yaml/risks.yaml
-risks:
-  - id: RISK-001
-    controls:
-      - CTRL-001 # Risk acknowledges this control
-  - id: RISK-002
-    controls:
-      - CTRL-001 # Bidirectional consistency ✅
-```
-
-### 5. Validate and Create a Pull Request
-
-Once validated, follow the [General Content Contribution Workflow](#general-content-contribution-workflow) to create your pull request.
-
----
-
-## Adding a Risk
-
-Risks represent the potential security threats that can affect the components of an AI system. Adding a new risk requires defining it and then connecting it to the controls that mitigate it.
-
-### 1. Add the new risk ID to the schema
-
-First, add a unique ID for the new risk to the `risks.schema.json` file. The ID should be a short, memorable, all-caps acronym.
-
-- **File to edit**: `risk-map/schemas/risks.schema.json`
-- **Action**: Find the `enum` list under `definitions.risk.properties.id` and add your new risk ID alphabetically.
-
-```json
-// In risk-map/schemas/risks.schema.json
-"id": {
-  "type": "string",
-  "enum": ["DMS", "DP", "EDH", "IIC", "IMO", "ISD", "MDT", "MEV", "MRE", "MST", "MXF", "NEW", "PIJ", "RA", "SDD", "UTD"]
-},
-```
-
-### 2. Add the new risk definition to the YAML file
-
-Next, provide the full definition of the risk in `risks.yaml`. This includes its title, descriptions, associated personas, mitigating controls, and contextual information.
-
-- **File to edit**: `risk-map/yaml/risks.yaml`
-- **Action**: Add a new entry to the `risks` list. The `personas` and `controls` lists must contain valid IDs from their respective schema files.
-
-```yaml
-# In risk-map/yaml/risks.yaml
-- id: NEW
-  title: New Example Risk
-  shortDescription:
-    - >
-      A brief, one-sentence explanation of the new risk.
-  longDescription:
-    - >
-      A more detailed explanation of the risk, including how it can manifest
-      and what its potential impact is.
-  category: risksSupplyChainAndDevelopment # Required: Must match one of the risk categories
-  personas:
-    - personaModelConsumer
-  controls:
-    - controlNewControl
-  examples: # Provide links to real-world examples or research
-    - >
-      A link to a real-world example or research paper describing this risk.
-  tourContent: # Describe how the risk appears in the lifecycle map
-    introduced:
-      - >
-        Where in the lifecycle this risk is typically introduced.
-    exposed:
-      - >
-        Where in the lifecycle this risk is typically exposed or exploited.
-    mitigated:
-      - >
-        Where in the lifecycle this risk is typically mitigated.
-```
-
-**Available Risk Categories:**
-
-The `category` field is required and must be one of the following:
-
-- `risksSupplyChainAndDevelopment` - Risks related to model development, training data, and supply chain
-  - Examples: Data Poisoning (DP), Excessive Data Handling (EDH), Model Source Tampering (MST), Unauthorized Training Data (UTD)
-
-- `risksDeploymentAndInfrastructure` - Risks in deployment environments and infrastructure
-  - Examples: Insecure Integrated Component (IIC), Model Deployment Tampering (MDT), Model Exfiltration (MXF), Model Reverse Engineering (MRE)
-
-- `risksRuntimeInputSecurity` - Risks from malicious or adversarial inputs at runtime
-  - Examples: Denial of ML Service (DMS), Model Evasion (MEV), Prompt Injection (PIJ)
-
-- `risksRuntimeDataSecurity` - Risks related to data security during model operation
-  - Examples: Inferred Sensitive Data (ISD), Sensitive Data Disclosure (SDD)
-
-- `risksRuntimeOutputSecurity` - Risks from insecure or malicious model outputs
-  - Examples: Insecure Model Output (IMO), Rogue Actions (RA)
-
-When adding a new risk, select the category that best describes where in the AI lifecycle the risk occurs. The category determines how the risk is grouped in the controls-to-risk visualization graph.
-
-**Note on visualization**: While risks are categorized individually in `risks.yaml`, the current `mermaid-styles.yaml` configuration applies a single visual style to all risk categories. Risk categories are grouped separately in the generated graphs but share the same pink color scheme.
-
-### 3. Update Corresponding Controls
-
-To ensure the framework remains fully connected, every control that mitigates your new risk must be updated to include a reference back to that risk.
-
-- **File to edit**: `risk-map/yaml/controls.yaml`
-- **Action**: For each control ID you listed in the previous step (e.g., `controlNewControl`), find its definition in `controls.yaml` and add your new risk's ID (`NEW`) to its `risks` list.
-
-```yaml
-# In risk-map/yaml/controls.yaml, under the controlNewControl definition
-- id: controlNewControl
-  # other properties
-  risks:
-    - IMO
-    - PIJ
-    - NEW # Add your new risk ID here
-```
-
-### 4. Validate Control-Risk References
-
-Before committing, validate that your control-to-risk cross-references are consistent:
-
-```bash
-# Manual validation (recommended during development)
-python scripts/hooks/validate_control_risk_references.py --force
-
-# Format YAML files (auto-runs in pre-commit but useful for preview)
-npx prettier --write risk-map/yaml/controls.yaml risk-map/yaml/risks.yaml
-
-# The pre-commit hook will also run all validations automatically when you commit
-git add risk-map/yaml/controls.yaml risk-map/yaml/risks.yaml
-git commit -m "Add new risk with proper control relationships"
-```
-
-The validation will check:
-
-- ✅ All controls that list risks in `controls.yaml` are referenced back by those risks in `risks.yaml`
-- ✅ All risks that reference controls in `risks.yaml` have those controls listing them in `controls.yaml`
-- ✅ No isolated entries (controls with empty risk lists, risks with empty control lists)
-
-**Example of consistent cross-references:**
-
-```yaml
-# risk-map/yaml/controls.yaml
-controls:
-  - id: CTRL-001
-    risks: # Control addresses these risks
-      - RISK-001
-      - RISK-002
-
-# risk-map/yaml/risks.yaml
-risks:
-  - id: RISK-001
-    controls:
-      - CTRL-001 # Risk acknowledges this control
-  - id: RISK-002
-    controls:
-      - CTRL-001 # Bidirectional consistency ✅
-```
-
-**Note**: When you commit changes to `risks.yaml`, the pre-commit hook automatically generates:
-
-- Updated risk graph at `./risk-map/docs/controls-to-risk-graph.md`
-- Risk tables at `./risk-map/tables/risks-full.md` and `risks-summary.md`
-- Regenerated cross-reference at `./risk-map/tables/controls-xref-risks.md`
-
-All files are automatically staged for your commit.
-
-### 5. Validate and Create a Pull Request
-
-Once validated, follow the [General Content Contribution Workflow](#general-content-contribution-workflow) to create your pull request.
-
----
-
-## Adding a Persona
-
-Personas define the key roles and responsibilities within the AI ecosystem. Adding a new persona is a straightforward process.
-
-### 1. Add the new persona ID to the schema
-
-First, declare the new persona's unique ID in the `personas.schema.json` file. The ID should follow the `persona[Name]` convention.
-
-- **File to edit**: `risk-map/schemas/personas.schema.json`
-- **Action**: Find the `enum` list under `definitions.persona.properties.id` and add your new persona ID.
-
-```json
-// In risk-map/schemas/personas.schema.json
-"id": {
-  "type": "string",
-  "enum": ["personaModelCreator", "personaModelConsumer", "personaNewPersona"]
-},
-```
-
-### 2. Add the new persona definition to the YAML file
-
-Next, provide the definition for the new persona in the `personas.yaml` file.
-
-- **File to edit**: `risk-map/yaml/personas.yaml`
-- **Action**: Add a new entry to the `personas` list with an `id`, `title`, and `description`.
-
-```yaml
-# In risk-map/yaml/personas.yaml
-- id: personaNewPersona
-  title: New Persona
-  description:
-    - >
-      A description of this new role, its responsibilities, and its
-      relationship to the AI lifecycle.
-```
-
-### 3. Update Existing Risks and Controls
-
-If this new persona is affected by existing risks or is responsible for implementing existing controls, you must update the corresponding YAML files to reflect this.
-
-- **Files to edit**: `risk-map/yaml/risks.yaml`, `risk-map/yaml/controls.yaml`
-- **Action**: Review the existing risks and controls. Add the `personaNewPersona` ID to the `personas` list of any relevant entry.
-
-```yaml
-# In risk-map/yaml/controls.yaml, for an existing control:
-- id: controlRiskGovernance
-  # other properties
-  personas:
-    - personaModelCreator
-    - personaModelConsumer
-    - personaNewPersona # Add the new persona if they are responsible
-```
-
-### 4. Validate and Create a Pull Request
-
-After making your changes, use a JSON schema validator to ensure that your updated files conform to their schemas. Once validated, follow the [General Content Contribution Workflow](#general-content-contribution-workflow) to create your pull request.
-
----
-
-## Troubleshooting Validation Issues
-
-### Edge Validation Errors
-
-If the pre-commit hook or manual validation fails with edge consistency errors:
-
-1. **Bidirectional Edge Mismatch**:
-
-   ```
-   Component 'componentA': missing incoming edges for: componentB
-   ```
-
-   **Fix**: Add `componentA` to `componentB`'s `edges.from` list
-
-2. **Isolated Component**:
-   ```
-   Found 1 isolated components (no edges): componentX
-   ```
-   **Fix**: Add appropriate `to` and/or `from` edges, or verify if isolation is intentional
-
-### Graph Generation Issues
-
-If you encounter issues with the automatic graph generation:
-
-1. **Component graph generation failed during pre-commit**:
-
-   ```
-   ❌ Graph generation failed
-   ```
-
-   **Fix**: Check that `components.yaml` is valid and accessible. Test manually:
-
-   ```bash
-   python scripts/hooks/validate_riskmap.py --to-graph ./test-graph.md --force
-   ```
-
-2. **Control-to-component graph generation failed**:
-
-   ```
-   ❌ Control-to-component graph generation failed
-   ```
-
-   **Fix**: Verify that both `controls.yaml` and `components.yaml` are accessible and properly formatted. Test manually:
-
-   ```bash
-   python scripts/hooks/validate_riskmap.py --to-controls-graph ./test-controls.md --force
-   ```
-
-3. **Generated graph not staged**:
-
-   ```
-   ⚠️ Warning: Could not stage generated graph
-   ```
-
-   **Fix**: Check file permissions and git repository status. Ensure `./risk-map/docs/` directory is writable.
-
-4. **Component layout seems suboptimal**:
-   **Fix**: Use debug mode to inspect graph structure:
-
-   ```bash
-   python scripts/hooks/validate_riskmap.py --to-graph ./debug-graph.md --debug --force
-   ```
-
-5. **Control graph looks cluttered or confusing**:
-   **Fix**: The control graph uses automatic optimization. If results seem wrong, verify:
-   - Control component references are accurate in `controls.yaml`
-   - Component categories are correctly assigned in `components.yaml`
-   - Test the graph generation manually to inspect the output
-
-### Bypassing Validation (Not Recommended)
-
-If you need to commit without running the pre-commit hook (strongly discouraged):
-
-```bash
-git commit --no-verify -m "commit message"
-```
-
-However, your changes will still be validated during the PR review process.
-=======
 **[Best Practices](best-practices.md)**
 - Development workflow recommendations
 - Validation strategies
 - Documentation standards
 - Graph preview techniques
->>>>>>> 1234a480
 
 ---
 
