--- conflicted
+++ resolved
@@ -19,27 +19,33 @@
       "properties": {
         "id": {
           "type": "string",
-<<<<<<< HEAD
-          "enum": ["ASC", "ADI", "COV", "DMS", "DP", "EBM", "EDH", "EDW", "FLP", "IIC", "IMO", "ISD", "MDT", "MEV", "MLD", "MRE", "MST", "MXF", "ORH", "PCP", "PIJ", "RA", "RVP", "SDD", "UTD"]
-=======
           "enum": [
+            "ASC",
+            "ADI",
+            "COV",
             "DMS",
             "DP",
+            "EBM",
             "EDH",
+            "EDW",
+            "FLP",
             "IIC",
             "IMO",
             "ISD",
             "MDT",
             "MEV",
+            "MLD",
             "MRE",
             "MST",
             "MXF",
+            "ORH",
+            "PCP",
             "PIJ",
             "RA",
+            "RVP",
             "SDD",
             "UTD"
           ]
->>>>>>> d8699b8e
         },
         "title": { "type": "string" },
         "shortDescription": { "$ref": "riskmap.schema.json#/definitions/utils/text" },
