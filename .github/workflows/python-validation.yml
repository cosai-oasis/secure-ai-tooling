name: Python Validation
on:
  push:
    paths:
      - '**.py'
      - 'requirements*.txt'
      - 'pyproject.toml'
  pull_request:
    paths:
      - '**.py'
      - 'requirements*.txt'
      - 'pyproject.toml'
jobs:
  # Setup job to install dependencies and prepare validation scripts
  setup:
    runs-on: ubuntu-latest
    name: Setup Environment
    outputs:
      cache-key: ${{ steps.cache-key.outputs.key }}
    steps:
    - name: Checkout repository
      uses: actions/checkout@v4
<<<<<<< HEAD

=======
>>>>>>> e01c4827
    - name: Set up Python
      uses: actions/setup-python@v5
      with:
        python-version: '3.11'
        cache: 'pip'
    - name: Install dependencies
      run: pip install -r requirements-dev.txt
<<<<<<< HEAD

=======
>>>>>>> e01c4827
    - name: Generate cache key
      id: cache-key
      run: |
        echo "key=deps-${{ hashFiles('requirements-dev.txt') }}" >> $GITHUB_OUTPUT
<<<<<<< HEAD

=======
>>>>>>> e01c4827
  # Individual validation jobs that can fail independently
  python-linting:
    runs-on: ubuntu-latest
    name: Python Linting
    needs: setup
<<<<<<< HEAD
    steps:
    - name: Checkout repository
      uses: actions/checkout@v4

=======
    outputs:
      lint_status: ${{ steps.lint.outputs.status }}
    steps:
    - name: Checkout repository
      uses: actions/checkout@v4
>>>>>>> e01c4827
    - name: Set up Python
      uses: actions/setup-python@v5
      with:
        python-version: '3.11'
        cache: 'pip'
<<<<<<< HEAD

    - name: Install dependencies
      run: pip install -r requirements-dev.txt

=======
    - name: Install dependencies
      run: pip install -r requirements-dev.txt
>>>>>>> e01c4827
    - name: Lint with Ruff
      id: lint
      run: |
        echo "🔍 Running Python linting with Ruff..."
<<<<<<< HEAD

        if ruff check --output-format=github; then
          echo "✅ Python linting completed successfully"
        else
          echo "❌ Python linting failed"
          echo "::error::Python linting validation failed"
          exit 1
        fi

=======
        if ruff check --output-format=github; then
          echo "✅ Python linting completed successfully"
          echo "status=success" >> $GITHUB_OUTPUT
        else
          echo "❌ Python linting failed"
          echo "::error::Python linting validation failed"
          echo "status=failed" >> $GITHUB_OUTPUT
          exit 1
        fi
>>>>>>> e01c4827
  python-testing:
    runs-on: ubuntu-latest
    name: Python Testing
    needs: setup
<<<<<<< HEAD
    steps:
    - name: Checkout repository
      uses: actions/checkout@v4

=======
    outputs:
      test_status: ${{ steps.test.outputs.status }}
    steps:
    - name: Checkout repository
      uses: actions/checkout@v4
>>>>>>> e01c4827
    - name: Set up Python
      uses: actions/setup-python@v5
      with:
        python-version: '3.11'
        cache: 'pip'
<<<<<<< HEAD

    - name: Install dependencies
      run: pip install -r requirements-dev.txt

=======
    - name: Install dependencies
      run: pip install -r requirements-dev.txt
>>>>>>> e01c4827
    - name: Test Python
      id: test
      run: |
        echo "🧪 Running Python tests..."
<<<<<<< HEAD

        if pytest --junitxml=junit/test-results.xml; then
          echo "✅ Python tests completed successfully"
        else
          echo "❌ Python tests failed"
          echo "::error::Python test validation failed"
          exit 1
        fi

=======
        if PYTHONPATH=./scripts/hooks pytest --junitxml=junit/test-results.xml; then
          echo "✅ Python tests completed successfully"
          echo "status=success" >> $GITHUB_OUTPUT
        else
          echo "❌ Python tests failed"
          echo "::error::Python test validation failed"
          echo "status=failed" >> $GITHUB_OUTPUT
          exit 1
        fi
>>>>>>> e01c4827
  # Summary job that requires all other jobs but doesn't fail
  validation-summary:
    runs-on: ubuntu-latest
    name: Validation Summary
    needs: [python-linting, python-testing]
    if: always()
    steps:
    - name: Generate Summary
      run: |
<<<<<<< HEAD
        echo "📋 Python Validation Summary:"
        echo ""

        # Check individual job results
        lint_result="${{ needs.python-linting.result }}"
        test_result="${{ needs.python-testing.result }}"

        overall_success=true

        if [ "$lint_result" = "success" ]; then
          echo "  ✅ Python linting validation"
        else
          echo "  ❌ Python linting validation ($lint_result)"
          overall_success=false
        fi

        if [ "$test_result" = "success" ]; then
          echo "  ✅ Python test validation"
        else
          echo "  ❌ Python test validation ($test_result)"
          overall_success=false
        fi

        echo ""
        if [ "$overall_success" = "true" ]; then
          echo "🎉 All Python validations passed!"
        else
          echo "💥 Some Python validations failed. Check individual job details above."
=======
        echo "# 📋 Python Validation Summary" >> $GITHUB_STEP_SUMMARY
        echo "" >> $GITHUB_STEP_SUMMARY
        
        # Check individual job results
        lint_result="${{ needs.python-linting.result }}"
        test_result="${{ needs.python-testing.result }}"
        lint_status="${{ needs.python-linting.outputs.lint_status }}"
        test_status="${{ needs.python-testing.outputs.test_status }}"
        overall_success=true
        
        echo "## Individual Job Results:" >> $GITHUB_STEP_SUMMARY
        echo "" >> $GITHUB_STEP_SUMMARY
        
        if [ "$lint_result" = "success" ]; then
          echo "- ✅ **Python linting validation**: Passed" >> $GITHUB_STEP_SUMMARY
        else
          echo "- ❌ **Python linting validation**: $lint_result" >> $GITHUB_STEP_SUMMARY
          overall_success=false
        fi
        
        if [ "$test_result" = "success" ]; then
          echo "- ✅ **Python test validation**: Passed" >> $GITHUB_STEP_SUMMARY
        else
          echo "- ❌ **Python test validation**: $test_result" >> $GITHUB_STEP_SUMMARY
          overall_success=false
        fi
        
        echo "" >> $GITHUB_STEP_SUMMARY
        
        if [ "$overall_success" = "true" ]; then
          echo "## ✅ Overall Status: Success" >> $GITHUB_STEP_SUMMARY
          echo "" >> $GITHUB_STEP_SUMMARY
          echo "🎉 All Python validations passed!" >> $GITHUB_STEP_SUMMARY
        else
          echo "## ❌ Overall Status: Failed" >> $GITHUB_STEP_SUMMARY
          echo "" >> $GITHUB_STEP_SUMMARY
          echo "💥 Some Python validations failed. Check individual job details above." >> $GITHUB_STEP_SUMMARY
          echo "::error::Some Python validations failed"
>>>>>>> e01c4827
          exit 1
        fi<|MERGE_RESOLUTION|>--- conflicted
+++ resolved
@@ -20,10 +20,6 @@
     steps:
     - name: Checkout repository
       uses: actions/checkout@v4
-<<<<<<< HEAD
-
-=======
->>>>>>> e01c4827
     - name: Set up Python
       uses: actions/setup-python@v5
       with:
@@ -31,64 +27,31 @@
         cache: 'pip'
     - name: Install dependencies
       run: pip install -r requirements-dev.txt
-<<<<<<< HEAD
-
-=======
->>>>>>> e01c4827
     - name: Generate cache key
       id: cache-key
       run: |
         echo "key=deps-${{ hashFiles('requirements-dev.txt') }}" >> $GITHUB_OUTPUT
-<<<<<<< HEAD
-
-=======
->>>>>>> e01c4827
   # Individual validation jobs that can fail independently
   python-linting:
     runs-on: ubuntu-latest
     name: Python Linting
     needs: setup
-<<<<<<< HEAD
-    steps:
-    - name: Checkout repository
-      uses: actions/checkout@v4
-
-=======
     outputs:
       lint_status: ${{ steps.lint.outputs.status }}
     steps:
     - name: Checkout repository
       uses: actions/checkout@v4
->>>>>>> e01c4827
     - name: Set up Python
       uses: actions/setup-python@v5
       with:
         python-version: '3.11'
         cache: 'pip'
-<<<<<<< HEAD
-
     - name: Install dependencies
       run: pip install -r requirements-dev.txt
-
-=======
-    - name: Install dependencies
-      run: pip install -r requirements-dev.txt
->>>>>>> e01c4827
     - name: Lint with Ruff
       id: lint
       run: |
         echo "🔍 Running Python linting with Ruff..."
-<<<<<<< HEAD
-
-        if ruff check --output-format=github; then
-          echo "✅ Python linting completed successfully"
-        else
-          echo "❌ Python linting failed"
-          echo "::error::Python linting validation failed"
-          exit 1
-        fi
-
-=======
         if ruff check --output-format=github; then
           echo "✅ Python linting completed successfully"
           echo "status=success" >> $GITHUB_OUTPUT
@@ -98,52 +61,26 @@
           echo "status=failed" >> $GITHUB_OUTPUT
           exit 1
         fi
->>>>>>> e01c4827
   python-testing:
     runs-on: ubuntu-latest
     name: Python Testing
     needs: setup
-<<<<<<< HEAD
-    steps:
-    - name: Checkout repository
-      uses: actions/checkout@v4
-
-=======
     outputs:
       test_status: ${{ steps.test.outputs.status }}
     steps:
     - name: Checkout repository
       uses: actions/checkout@v4
->>>>>>> e01c4827
     - name: Set up Python
       uses: actions/setup-python@v5
       with:
         python-version: '3.11'
         cache: 'pip'
-<<<<<<< HEAD
-
     - name: Install dependencies
       run: pip install -r requirements-dev.txt
-
-=======
-    - name: Install dependencies
-      run: pip install -r requirements-dev.txt
->>>>>>> e01c4827
     - name: Test Python
       id: test
       run: |
         echo "🧪 Running Python tests..."
-<<<<<<< HEAD
-
-        if pytest --junitxml=junit/test-results.xml; then
-          echo "✅ Python tests completed successfully"
-        else
-          echo "❌ Python tests failed"
-          echo "::error::Python test validation failed"
-          exit 1
-        fi
-
-=======
         if PYTHONPATH=./scripts/hooks pytest --junitxml=junit/test-results.xml; then
           echo "✅ Python tests completed successfully"
           echo "status=success" >> $GITHUB_OUTPUT
@@ -153,7 +90,6 @@
           echo "status=failed" >> $GITHUB_OUTPUT
           exit 1
         fi
->>>>>>> e01c4827
   # Summary job that requires all other jobs but doesn't fail
   validation-summary:
     runs-on: ubuntu-latest
@@ -163,36 +99,6 @@
     steps:
     - name: Generate Summary
       run: |
-<<<<<<< HEAD
-        echo "📋 Python Validation Summary:"
-        echo ""
-
-        # Check individual job results
-        lint_result="${{ needs.python-linting.result }}"
-        test_result="${{ needs.python-testing.result }}"
-
-        overall_success=true
-
-        if [ "$lint_result" = "success" ]; then
-          echo "  ✅ Python linting validation"
-        else
-          echo "  ❌ Python linting validation ($lint_result)"
-          overall_success=false
-        fi
-
-        if [ "$test_result" = "success" ]; then
-          echo "  ✅ Python test validation"
-        else
-          echo "  ❌ Python test validation ($test_result)"
-          overall_success=false
-        fi
-
-        echo ""
-        if [ "$overall_success" = "true" ]; then
-          echo "🎉 All Python validations passed!"
-        else
-          echo "💥 Some Python validations failed. Check individual job details above."
-=======
         echo "# 📋 Python Validation Summary" >> $GITHUB_STEP_SUMMARY
         echo "" >> $GITHUB_STEP_SUMMARY
         
@@ -231,6 +137,5 @@
           echo "" >> $GITHUB_STEP_SUMMARY
           echo "💥 Some Python validations failed. Check individual job details above." >> $GITHUB_STEP_SUMMARY
           echo "::error::Some Python validations failed"
->>>>>>> e01c4827
           exit 1
         fi